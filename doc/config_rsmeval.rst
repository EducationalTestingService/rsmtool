.. _config_file_rsmeval:

Experiment configuration file
"""""""""""""""""""""""""""""

This is a file in ``.json`` format that provides overall configuration options for an ``rsmeval`` experiment. Here's an example configuration file for `rsmeval <https://github.com/EducationalTestingService/rsmtool/blob/master/examples/rsmeval/config_rsmeval.json>`_.

There are four required fields and the rest are all optional.

experiment_id
~~~~~~~~~~~~~
An identifier for the experiment that will be used to name the report and all :ref:`intermediate files <intermediate_files_rsmeval>`. It can be any combination of alphanumeric values, must *not* contain spaces, and must *not* be any longer than 200 characters.

predictions_file
~~~~~~~~~~~~~~~~
The path to the file with predictions to evaluate. The file should be in one of the :ref:`supported formats <input_file_format>`. Each row should correspond to a single response and contain the predicted and observed scores for this response. In addition, there should be a column with a unique identifier (ID) for each response. The path can be absolute or relative to the location of the configuration file.

system_score_column
~~~~~~~~~~~~~~~~~~~
The name for the column containing the scores predicted by the system. These scores will be used for evaluation.

trim_min
~~~~~~~~
The single numeric value for the lowest possible integer score that the machine should predict. This value will be used to compute the floor value for :ref:`trimmed (bound) <score_postprocessing>` machine scores as ``trim_min`` - ``trim_tolerance``.

trim_max
~~~~~~~~
The single numeric value for the highest possible integer score that the machine should predict. This value will be used to compute the ceiling value for :ref:`trimmed (bound) <score_postprocessing>` machine scores as ``trim_max`` + ``trim_tolerance``.

.. note::

    Although the ``trim_min`` and ``trim_max`` fields are optional for ``rsmtool``, they are *required* for ``rsmeval``.

trim_tolerance *(Optional)*
"""""""""""""""""""""""""""

The single numeric value that will be used to pad the trimming range specified in ``trim_min`` and ``trim_max``. This value will be used to compute the ceiling and floor values for :ref:`trimmed (bound) <score_postprocessing>` machine scores as ``trim_max`` + ``trim_tolerance`` for ceiling value and ``trim_min``-``trim_tolerance`` for floor value.
Defaults to 0.49998.

.. note::
    
    You can use set ``trim_tolerance`` to 0 and use ``trim_min`` and ``trim_max`` to specify exact floor and ceiling values.  

description *(Optional)*
~~~~~~~~~~~~~~~~~~~~~~~~
A brief description of the experiment. This will be included in the report. The description can contain spaces and punctuation. It's blank by default.

.. _file_format_eval:

file_format *(Optional)*
~~~~~~~~~~~~~~~~~~~~~~~~
The format of the :ref:`intermediate files <intermediate_files_rsmeval>`. Options are ``csv``, ``tsv``, or ``xlsx``. Defaults to ``csv`` if this is not specified.

id_column *(Optional)*
~~~~~~~~~~~~~~~~~~~~~~
The name of the column containing the response IDs. Defaults to ``spkitemid``, i.e., if this is not specified, ``rsmeval`` will look for a column called ``spkitemid`` in the prediction file.

human_score_column *(Optional)*
~~~~~~~~~~~~~~~~~~~~~~~~~~~~~~~
The name for the column containing the human scores for each response. The values in this column will be used as observed scores. Defaults to ``sc1``.

.. note::

    All responses with non-numeric values or zeros in either ``human_score_column`` or ``system_score_column`` will be automatically excluded from evaluation. You can use :ref:`exclude_zero_scores_eval` to keep responses with zero scores.

.. _second_human_score_column_eval:

second_human_score_column *(Optional)*
~~~~~~~~~~~~~~~~~~~~~~~~~~~~~~~~~~~~~~
The name for an optional column in the test data containing a second human score for each response. If specified, additional information about human-human agreement and degradation will be computed and included in the report. Note that this column must contain either numbers or be empty. Non-numeric values are *not* accepted. Note also that the :ref:`exclude_zero_scores_eval` option below will apply to this column too.

.. note::

    You do not need to have second human scores for *all* responses to use this option. The human-human agreement statistics will be computed as long as there is at least one response with numeric value in this column. For responses that do not have a second human score, the value in this column should be blank.

.. _flag_column_eval:

flag_column *(Optional)*
~~~~~~~~~~~~~~~~~~~~~~~~
This field makes it possible to only use responses with particular values in a given column (e.g. only responses with a value of ``0`` in a column called ``ADVISORY``). The field takes a dictionary in Python format where the keys are the names of the columns and the values are lists of values for responses that will be evaluated. For example, a value of ``{"ADVISORY": 0}`` will mean that ``rsmeval`` will *only* use responses for which the ``ADVISORY`` column has the value 0. Defaults to ``None``.

.. note::

    If  several conditions are specified (e.g., ``{"ADVISORY": 0, "ERROR": 0}``) only those responses which satisfy *all* the conditions will be selected for further analysis (in this example, these will be the responses where the ``ADVISORY`` column has a value of 0 *and* the ``ERROR`` column has a value of 0).

.. note::

    When reading the values in the supplied dictionary, ``rsmeval`` treats numeric strings, floats and integers as the same value. Thus ``1``, ``1.0``, ``"1"`` and ``"1.0"`` are all treated as the ``1.0``.


.. _exclude_zero_scores_eval:

exclude_zero_scores *(Optional)*
~~~~~~~~~~~~~~~~~~~~~~~~~~~~~~~~
By default, responses with human scores of 0 will be excluded from evaluations. Set this field to ``false`` if you want to keep responses with scores of 0. Defaults to ``true``.

scale_with *(Optional)*
~~~~~~~~~~~~~~~~~~~~~~~
In many scoring applications, system scores are :ref:`re-scaled <score_postprocessing>` so that their mean and standard deviation match those of the human scores for the training data.

If you want ``rsmeval`` to re-scale the supplied predictions, you need to provide -- as the value for this field -- the path to a second file in one of the :ref:`supported formats <input_file_format>` containing the human scores and predictions of the same system on its training data. This file *must* have two columns: the human scores under the ``sc1`` column and the predicted score under the ``prediction``.

This field can also be set to ``"asis"`` if the scores are already scaled. In this case, no additional scaling will be performed by ``rsmeval`` but the report will refer to the scores as "scaled".

Defaults to ``"raw"`` which means that no-rescaling is performed and the report refers to the scores as "raw".

.. _subgroups_eval:

subgroups *(Optional)*
~~~~~~~~~~~~~~~~~~~~~~
A list of column names indicating grouping variables used for generating analyses specific to each of those defined subgroups. For example, ``["prompt, gender, native_language, test_country"]``. These subgroup columns need to be present in the input predictions file. If subgroups are specified, ``rsmeval`` will generate:

    - tables and barplots showing system-human agreement for each subgroup on the evaluation set.

.. _general_sections_rsmeval:

general_sections *(Optional)*
~~~~~~~~~~~~~~~~~~~~~~~~~~~~~
RSMTool provides pre-defined sections for ``rsmeval`` (listed below) and, by default, all of them are included in the report. However, you can choose a subset of these pre-defined sections by specifying a list as the value for this field.

    - ``data_description``: Shows the total number of responses, along with any responses have been excluded due to non-numeric/zero scores or :ref:`flag columns <flag_column_eval>`.

    - ``data_description_by_group``: Shows the total number of responses for each of the :ref:`subgroups <subgroups_eval>` specified in the configuration file. This section only covers the responses used to evaluate the model.

    - ``consistency``: Shows metrics for human-human agreement, the difference ('degradation') between the human-human and human-system agreement, and the disattenuated human-machine correlations.. This notebook is only generated if the config file specifies :ref:`second_human_score_column <second_human_score_column_eval>`

    - ``evaluation``: Shows the standard set of evaluations recommended for scoring models on the evaluation data:

       - a table showing system-human association metrics;
       - the confusion matrix; and
       - a barplot showing the distributions for both human and machine scores.

    - ``evaluation by group``: Shows barplots with the main evaluation metrics by each of the subgroups specified in the configuration file.

    
    - ``true_score_evaluation``: evaluation of system scores against the true scores estimated according to test theory. The notebook shows:

        - variance of human scores for single and double-scored responses;
<<<<<<< HEAD
        - variance of system scores and proportional reduction in mean squared error (PRMSE) for predicting true score with system score.
=======
        - variance of system scores and proportional reduction in mean squared error (PRMSE) when predicting true score with system score.
>>>>>>> 0b0040ba


    - ``intermediate_file_paths``: Shows links to all of the intermediate files that were generated while running the evaluation.

    - ``sysinfo``: Shows all Python packages along with versions installed in the current environment while generating the report.

.. _custom_sections_rsmeval:

custom_sections *(Optional)*
~~~~~~~~~~~~~~~~~~~~~~~~~~~~

A list of custom, user-defined sections to be included into the final report. These are IPython notebooks (``.ipynb`` files) created by the user.  The list must contains paths to the notebook files, either absolute or relative to the configuration file. All custom notebooks have access to some :ref:`pre-defined variables <custom_notebooks>`.

.. _special_sections_rsmeval:

special_sections *(Optional)*
~~~~~~~~~~~~~~~~~~~~~~~~~~~~~
A list specifying special ETS-only sections to be included into the final report. These sections are available *only* to ETS employees via the ``rsmextra`` package.

section_order *(Optional)*
~~~~~~~~~~~~~~~~~~~~~~~~~~
A list containing the order in which the sections in the report should be generated. Any specified order must explicitly list:

    1. Either *all* pre-defined sections if a value for the :ref:`general_sections <general_sections_rsmeval>` field is not specified OR the sections specified using :ref:`general_sections <general_sections_rsmeval>`, and

    2. *All* custom section names specified using :ref:`custom_ sections <custom_sections_rsmeval>`, i.e., file prefixes only, without the path and without the `.ipynb` extension, and

    3. *All* special sections specified using :ref:`special_sections <special_sections_rsmeval>`.

use_thumbnails *(Optional)*
~~~~~~~~~~~~~~~~~~~~~~~~~~~
If set to ``true``, the images in the HTML will be set to clickable thumbnails rather than full-sized images. Upon clicking the thumbnail, the full-sized images will be displayed in a separate tab in the browser. If set to ``false``, full-sized images will be displayed as usual. Defaults to ``false``.

candidate_column *(Optional)*
~~~~~~~~~~~~~~~~~~~~~~~~~~~~~
The name for an optional column in prediction file containing unique candidate IDs. Candidate IDs are different from response IDs since the same candidate (test-taker) might have responded to multiple questions.

min_items_per_candidate *(Optional)*
~~~~~~~~~~~~~~~~~~~~~~~~~~~~~~~~~~~~
An integer value for the minimum number of responses expected from each candidate. If any candidates have fewer responses than the specified value, all responses from those candidates will be excluded from further analysis. Defaults to ``None``.

.. _use_thumbnails_rsmeval:<|MERGE_RESOLUTION|>--- conflicted
+++ resolved
@@ -136,11 +136,7 @@
     - ``true_score_evaluation``: evaluation of system scores against the true scores estimated according to test theory. The notebook shows:
 
         - variance of human scores for single and double-scored responses;
-<<<<<<< HEAD
-        - variance of system scores and proportional reduction in mean squared error (PRMSE) for predicting true score with system score.
-=======
         - variance of system scores and proportional reduction in mean squared error (PRMSE) when predicting true score with system score.
->>>>>>> 0b0040ba
 
 
     - ``intermediate_file_paths``: Shows links to all of the intermediate files that were generated while running the evaluation.
