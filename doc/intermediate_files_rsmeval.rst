.. _intermediate_files_rsmeval:

Intermediate files
""""""""""""""""""
Although the primary output of ``rsmeval`` is an HTML report, we also want the user to be able to conduct additional analyses outside of ``rsmeval``. To this end, all of the tables produced in the experiment report are saved as files in the format as specified by ``file_format`` parameter in the ``output`` directory. The following sections describe all of the intermediate files that are produced.

.. note::

    The names of all files begin with the ``experiment_id`` provided by the user in the experiment configuration file. In addition, the names for certain columns are set to default values in these files irrespective of what they were named in the original data files. This is because RSMEval standardizes these column names internally for convenience. These values are:

    - ``spkitemid`` for the column containing response IDs.
    - ``sc1`` for the column containing the human scores used as observed scores
    - ``sc2`` for the column containing the second human scores, if this column was specified in the configuration file.
    - ``candidate`` for the column containing candidate IDs, if this column was specified in the configuration file.

Predictions
~~~~~~~~~~~
filename: ``pred_processed``

This file contains the post-processed predicted scores: the predictions from the model are truncated, rounded, and re-scaled (if requested).

Flagged responses
~~~~~~~~~~~~~~~~~
filename: ``test_responses_with_excluded_flags``

This file contains all of the rows in input predictions file that were filtered out based on conditions specified in :ref:`flag_column <flag_column_eval>`.

.. note::

    If the predictions file contained columns with internal names such as ``sc1`` that were not actually used by ``rsmeval``, they will still be included in these files but their names will be changed to ``##name##`` (e.g. ``##sc1##``).

Excluded responses
~~~~~~~~~~~~~~~~~~
filename: ``test_excluded_responses``

This file contains all of the rows in the predictions file that were filtered out because of non-numeric or zero scores.

Response metadata
~~~~~~~~~~~~~~~~~
filename:  ``test_metadata``

This file contains the metadata columns (``id_column``,  ``subgroups`` if provided) for all rows in the predictions file that used in the evaluation.

Unused columns
~~~~~~~~~~~~~~
filename: ``test_other_columns``

This file contains all of the the columns from the input predictions file that are not present in the ``*_pred_processed`` and ``*_metadata`` files. They only include the rows that were not filtered out.

.. note::

    If the predictions file contained columns with internal names such as ``sc1`` but these columns were not actually used by ``rsmeval``, these columns will also be included into these files but their names will be changed to ``##name##`` (e.g. ``##sc1##``).

Human scores
~~~~~~~~~~~~
filename: ``test_human_scores``

This file contains the human scores, if available in the input predictions file, under a column called ``sc1`` with the response IDs under the ``spkitemid`` column.

If ``second_human_score_column`` was specfied, then it also contains the values in the predictions file from that column under a column called ``sc2``. Only the rows that were not filtered out are included.

.. note::

    If ``exclude_zero_scores``  was set to ``true`` (the default value), all zero scores in the ``second_human_score_column`` will be replaced by ``nan``.

Data composition
~~~~~~~~~~~~~~~~
filename: ``data_composition``

This file contains the total number of responses in the input predictions file. If applicable, the table will also include the number of different subgroups.

Excluded data composition
~~~~~~~~~~~~~~~~~~~~~~~~~
filenames: ``test_excluded_composition``

This file contains the composition of the set of excluded responses, e.g., why were they excluded and how many for each such exclusion.

Subgroup composition
~~~~~~~~~~~~~~~~~~~~
filename: ``data_composition_by_<SUBGROUP>``

There will be one such file for each of the specified subgroups and it contains the total number of responses in that subgroup.

Evaluation metrics
~~~~~~~~~~~~~~~~~~
- ``eval``:  This file contains the descriptives for predicted and human scores (mean, std.dev etc.) as well as the association metrics (correlation, quadartic weighted kappa, SMD etc.) for the raw as well as the post-processed scores.

- ``eval_by_<SUBGROUP>``: the same information as in `*_eval.csv` computed separately for each subgroup. However, rather than SMD, a difference of standardized means (DSM) will be calculated using z-scores.

- ``eval_short`` -  a shortened version of ``eval`` that contains specific descriptives for predicted and human scores (mean, std.dev etc.) and association metrics (correlation, quadartic weighted kappa, SMD etc.) for specific score types chosen based on recommendations by Williamson (2012). Specifically, the following columns are included (the ``raw`` or ``scale`` version is chosen depending on the value of the ``use_scaled_predictions`` in the configuration file).

    - h_mean
    - h_sd
    - corr
    - sys_mean [raw/scale trim]
    - sys_sd [raw/scale trim]
    - SMD [raw/scale trim]
    - adj_agr [raw/scale trim_round]
    - exact_agr [raw/scale trim_round]
    - kappa [raw/scale trim_round]
    - wtkappa [raw/scale trim]
    - sys_mean [raw/scale trim_round]
    - sys_sd [raw/scale trim_round]
    - SMD [raw/scale trim_round]
    - R2 [raw/scale trim]
    - RMSE [raw/scale trim]

- ``score_dist``: the distributions of the human scores and the rounded raw/scaled predicted scores, depending on the value of ``use_scaled_predictions``.

- ``confMatrix``: the confusion matrix between the the human scores and the rounded raw/scaled predicted scores, depending on the value of ``use_scaled_predictions``.

.. note::

    Please note that for raw scores, SMD values are likely to be affected by possible differences in scale.


Human-human Consistency
~~~~~~~~~~~~~~~~~~~~~~~
These files are created only if a second human score has been made available via the ``second_human_score_column`` option in the configuration file.

- ``consistency``: contains descriptives for both human raters as well as the agreement metrics between their ratings.

- ``consistency_by_<SUBGROUP>``: contains the same metrics as in ``consistency`` file computed separately for each group. However, rather than SMD, a difference of standardized means (DSM) will be calculated using z-scores.

- ``degradation``:  shows the differences between human-human agreement and machine-human agreement for all association metrics and all forms of predicted scores.

Evaluations based on test theory
~~~~~~~~~~~~~~~~~~~~~~~~~~~~~~~~

- ``disattenuated_correlations``: shows the correlation between human-machine scores, human-human scores, and the disattenuated human-machine correlation computed as human-machine correlation divided by the square root of human-human correlation.

- ``disattenuated_correlations_by_<SUBGROUP>``: contains the same metrics as in ``disattenuated_correlations`` file computed separately for each group. 

- ``true_score_eval``: evaluations of system scores against estimated true score. Contains total counts of single and double-scored response, variances for human and system scores for these sets of responses, and mean squared error (MSE) and proportional reduction in mean squared error (PRMSE) when predicting true score using system score. 

Additional fairness analyses
~~~~~~~~~~~~~~~~~~~~~~~~~~~~

These files contain the results of additional fairness analyses suggested in suggested in `Loukina, Madnani, & Zechner, 2019 <https://aclweb.org/anthology/papers/W/W19/W19-4401/>`_. 

<<<<<<< HEAD
- ``<METRICS>_by_<SUBGROUP>.ols``: a serialized object of type ``pandas.stats.ols.OLS`` containing the fitted model for estimating the variance attributed to a given subgroup membership for a given metrics. The subgroups are defined by the :ref:`configuration file<subgroups_eval>`. The metrics are ``osa`` (overall score accuracy), ``osd`` (overall score difference), and ``csd`` (conditional score difference). 
=======
- ``<METRICS>_by_<SUBGROUP>.ols``: a serialized object of type ``pandas.stats.ols.OLS`` containing the fitted model for estimating the variance attributed to a given subgroup membership for a given metric. The subgroups are defined by the :ref:`configuration file<subgroups_eval>`. The metrics are ``osa`` (overall score accuracy), ``osd`` (overall score difference), and ``csd`` (conditional score difference). 
>>>>>>> beae4468

- ``<METRICS>_by_<SUBGROUP>_ols_summary.txt``: a text file containing a summary of the above model

- ``estimates_<METRICS>_by_<SUBGROUP>```: coefficients, confidence intervals and *p*-values estimated by the model for each subgroup.

- ``fairness_metrics_by_<SUBGROUP>``: the :math:`R^2` (percentage of variance) and *p*-values for all  models. <|MERGE_RESOLUTION|>--- conflicted
+++ resolved
@@ -138,11 +138,7 @@
 
 These files contain the results of additional fairness analyses suggested in suggested in `Loukina, Madnani, & Zechner, 2019 <https://aclweb.org/anthology/papers/W/W19/W19-4401/>`_. 
 
-<<<<<<< HEAD
-- ``<METRICS>_by_<SUBGROUP>.ols``: a serialized object of type ``pandas.stats.ols.OLS`` containing the fitted model for estimating the variance attributed to a given subgroup membership for a given metrics. The subgroups are defined by the :ref:`configuration file<subgroups_eval>`. The metrics are ``osa`` (overall score accuracy), ``osd`` (overall score difference), and ``csd`` (conditional score difference). 
-=======
 - ``<METRICS>_by_<SUBGROUP>.ols``: a serialized object of type ``pandas.stats.ols.OLS`` containing the fitted model for estimating the variance attributed to a given subgroup membership for a given metric. The subgroups are defined by the :ref:`configuration file<subgroups_eval>`. The metrics are ``osa`` (overall score accuracy), ``osd`` (overall score difference), and ``csd`` (conditional score difference). 
->>>>>>> beae4468
 
 - ``<METRICS>_by_<SUBGROUP>_ols_summary.txt``: a text file containing a summary of the above model
 
