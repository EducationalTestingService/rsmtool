.. _evaluation:

Evaluation Metrics
""""""""""""""""""

This section documents the exact mathematical definitions of the primary metrics used in RSMTool for evaluating the performance of automated scoring engines. RSMTool reports also include many secondary evaluations as described in :ref:`intermediary files<rsmtool_eval_files>` and the :ref:`report sections<general_sections_rsmtool>`.
 
The following conventions are used in the formulas in this section:

:math:`N` - total number of responses in the :ref:`evaluation set<test_file>` with numeric human scores and numeric system scores. Zero human scores are, by default, excluded from evaluations unless :ref:`exclude_zero_scores<exclude_zero_scores_rsmtool>` was set to ``false``.

:math:`M` - system score. The primary evaluation metrics in the RSMTool report are computed for *all* six types of :ref:`scores <score_postprocessing>`. For some secondary evaluations, the user can choose between raw and scaled scores using the :ref:`use_scaled_predictions<use_scaled_predictions_rsmtool>` configuration field for RSMTool or the :ref:`scale_with<scale_with_eval>` field for RSMEval.

:math:`H` - human score. The score values in :ref:`test_label_column<test_label_column_rsmtool>` for RSMTool or :ref:`human_score_column<human_score_column_eval>` for RSMEval.

.. _h2:

:math:`H2` - second human score (if available). The score values in :ref:`second_human_score_column<second_human_score_column_rsmtool>`.

:math:`N_2` - total number of responses in the evaluation set where both :math:`H` and :math:`H2` are available and are numeric and non-zero (unless :ref:`exclude_zero_scores<exclude_zero_scores_rsmtool>` was set to ``false``).

:math:`\bar{M} = \sum_{n=1}^{N}{\frac{M_i}{N}}` - mean of :math:`M`

:math:`\bar{H} = \sum_{n=1}^{N}{\frac{H_i}{N}}` - mean of :math:`H`

:math:`\sigma_M = \sqrt{\frac{\sum_{i=1}^{N}{(M_i-\bar{M})^2}}{N-1}}` - standard deviation of :math:`M`

:math:`\sigma_H = \sqrt{\frac{\sum_{i=1}^{N}{(H_i-\bar{H})^2}}{N-1}}` - standard deviation of :math:`H`

:math:`\sigma_{H2} = \sqrt{\frac{\sum_{i=1}^{N_2}{(H2_i-\bar{H2})^2}}{N_2-1}}` - standard deviation of :math:`H2`


.. _observed_score_evaluation:

Accuracy Metrics (Observed score)
~~~~~~~~~~~~~~~~~~~~~~~~~

These metrics show how well system scores :math:`M` predict observed human scores :math:`H`. The computed metrics are available in the :ref:`intermediate file<rsmtool_eval_files>` ``eval``, with a subset of the metrics also available in the intermediate file ``eval_short``. 

.. _exact_agreement:

Percent exact agreement (rounded scores only)
+++++++++++++++++++++++++++++++++++++++++++++

Percentage responses where human and system scores match exactly. 

:math:`A = \sum_{i=1}^{N}\frac{w_i}{N} \times 100`

where :math:`w_i=1` if :math:`M_i = H_i` and :math:`w_i=0` if  :math:`M_i \neq H_i`

The percent exact agreement is computed using :ref:`rsmtool.utils.agreement<agreement_api>` with ``tolerance`` set to ``0``.


.. _adjacent_agreement:

Percent exact + adjacent agreement
++++++++++++++++++++++++++++++++++

Percentage responses where the absolute difference between human and system scores is ``1`` or less.

:math:`A_{adj} = \sum_{i=1}^{N}\frac{w_i}{N} \times 100`

where :math:`w_i=1` if :math:`|M_i-H_i| \leq 1` and :math:`w_i=0` if  :math:`|M_i-H_i| \gt 1`.

The percent exact + adjacent agreement is computed using :ref:`rsmtool.utils.agreement<agreement_api>` with ``tolerance`` set to ``1``.


.. _kappa: 

Cohen's kappa (rounded scores only)
+++++++++++++++++++++++++++++++++++

:math:`\kappa=1-\frac{\sum_{k=0}^{K-1}{}\sum_{j=1}^{K}{w_{jk}X_{jk}}}{\sum_{k=0}^{K-1}{}\sum_{j=1}^{K}{w_{jk}m_{jk}}}`

when :math:`k=j` then :math:`w_{jk}` = 0 and
when :math:`k \neq j` then :math:`w_{jk}` = 1

where:

- :math:`K` is the number of scale score categories (maximum observed rating - minimum observed rating + 1). Note that for :math:`\kappa` computation the values of `H` and `M` are shifted to `H-minimum_rating` and `M-minimum_rating` so that the lowest value is 0. This is done to support negative labels.

- :math:`X_{jk}` is the number times where :math:`H=j` and :math:`M=k`. 

-  :math:`m_{jk}` is the percent chance agreement:

:math:`m_{jk} = \sum_{k=1}^{K}{\frac{n_{k+}}{N}\frac{n_{+k}}{N}}`

where 
* :math:`n_{k+}` - total number of responses where :math:`H_i=k` 

* :math:`n_{+k}` - total number of responses where :math:`M_i=k` 

Kappa is computed using `skll.metrics.kappa <https://skll.readthedocs.io/en/latest/api/skll.html#from-metrics-module>`_ with ``weights`` set to ``None`` and ``allow_off_by_one`` set to ``False`` (default).


.. _qwk:

Quadratic weighted kappa (QWK)
++++++++++++++++++++++++++++++

<<<<<<< HEAD
Quadratic weighted kappa is computed for continuous scores using the following formula: 
=======
Unlike Cohen's kaapp which is only computed for rounded scores, Quadratic weighted kappa is computed for real-value scores using the following formula: 
>>>>>>> 564d8732

:math:`QWK=\frac{E[M-H]^2}{Var(H)+Var(M)+(\bar{M}-\bar{H})^2}`

QWK is computed using :ref:`rsmtool.utils.quadratic_weighted_kappa<qwk_api>` with ``ddof`` set to ``1``.

.. note::

	In RSMTool v6.x and earlier QWK was computed using `skll.metrics.kappa <https://skll.readthedocs.io/en/latest/api/skll.html#from-metrics-module>`_ with ``weights`` set to ``"quadratic"``. Continuous scores were rounded for computation. Both formulas produce the same scores for discrete (rounded scores) but QWK values for continuous scores computed by RSMTool starting with v7.0 will be *different* from those computed by earlier versions.


.. _r: 

Pearson Correlation coefficient (r)
++++++++++++++++++++++++++++++++++++

:math:`r=\frac{\sum_{i=1}^{N}{(H_i-\bar{H})(M_i-\bar{M})}}{\sqrt{\sum_{i=1}^{N}{(H_i-\bar{H})^2} \sum_{i=1}^{N}{(M-\bar{M})^2}}}`

Pearson correlation coefficients is computed using `scipy.stats.pearsonr <https://docs.scipy.org/doc/scipy/reference/generated/scipy.stats.pearsonr.html>`_. If the variance of human or system scores is ``0`` (all scores are the same), RSMTool returns ``None``.


.. _smd:

Standardized mean difference (SMD)
++++++++++++++++++++++++++++++++++

This metrics ensures that the distribution of system scores is centered on a point close to what is observed with human scoring.

:math:`SMD = \frac{\bar{M}-\bar{H}}{\sigma_H}`

SMD between system and human scores is computed using :ref:`rsmtool.utils.standardized_mean_difference<smd_api>` with the ``method`` argument set to ``"unpooled"``.

.. note::

	In RSMTool v6.x and earlier SMD was computed with the ``method`` argument set to ``"williamson"`` as described in `Williamson et al. (2012) <https://onlinelibrary.wiley.com/doi/full/10.1111/j.1745-3992.2011.00223.x>`_.  The values computed by RSMTool starting with v7.0 will be *different* from those computed by earlier versions.


.. _mse:

Mean squared error (MSE)
++++++++++++++++++++++++

The mean squared error of a machine score 𝑀 as a predictor of observed human score H:

:math:`MSE(H|M) = \frac{1}{N}\sum_{i=1}^{N}{(H_{i}-M_{i})^2}`

MSE is computed using `sklearn.metrics.mean_squared_error <https://scikit-learn.org/stable/modules/generated/sklearn.metrics.mean_squared_error.html>`_.

.. _r2:

Proportional reduction in mean squared error for observed score (R2)
++++++++++++++++++++++++++++++++++++++++++++++++++++++++++++++++++++

:math:`R2=1-\frac{MSE(H|M)}{\sigma_H^2}`

R2 is computed using `sklearn.metrics.r2_score <https://scikit-learn.org/stable/modules/generated/sklearn.metrics.r2_score.html>`_.

.. _true_score_evaluation:

Accuracy Metrics (True score)
~~~~~~~~~~~~~~~~~~~~~

According to test theory, an observed score is a combination of the true score :math:`T` and a measurement error. The true score cannot be observed, but its distribution parameters can be estimated from observed scores. Such an estimation requires that two human scores be available for *at least a* subset of responses in the evaluation set since these are necessary to estimate the measurement error component.

The true score evaluations computed by RSMTool are available in the :ref:`intermediate file<rsmtool_true_score_eval>` ``true_score_eval``. 

Proportional reduction in mean squared error for true scores (PRMSE)
++++++++++++++++++++++++++++++++++++++++++++++++++++++++++++++++++++

PRMSE shows how well system scores can predict true scores. This metric generally varies between 0 (random prediction) and 1 (perfect prediction), although in some cases in can take negative values (suggesting a very bad fit) or exceed 1 (suggesting very low human-human agreement). 

PRMSE for true scores is defined similarly to :ref:`PRMSE for observed scores<r2>`, but with the true score :math:`T` used instead of the observed score :math:`H`, that is, as the percentage of variance in the true scores explained by the system scores. 

:math:`PRMSE=1-\frac{MSE(T|M)}{\sigma_T^2}`

:math:`MSE(T|M)` (mean squared error when predicting true score with system score) and :math:`\sigma_T^2` (variance of true score) are estimated from MSE and variance for observed scores with two further changes:

- :math:`\hat{H}` is used instead of :math:`H` to compute :math:`MSE(\hat{H}|M)` and :math:`\sigma_{\hat{H}}^2`. :math:`\hat{H}` is the average of two human scores for each response (:math:`\hat{H_i} = \frac{{H_i}+{H2_i}}{2}`). These evaluations use :math:`\hat{H}` rather than :math:`H` because the measurement errors for each rater are assumed to be random and thus partially cancel out making the average :math:`\hat{H}` closer to true score :math:`T` than :math:`H` or :math:`H2`. 

- To compute estimates for true scores, the values for observed scores are adjusted for **variance of measurement errors** (:math:`\sigma_{e}^2`) in human scores defined as:

:math:`\sigma_{e}^2 = \frac{1}{2 \times N_2}\sum_{i=1}^{N_2}{(H_{i} - H2_{i})^2}`

In a simple case where **all responses are double-scored**, the **mean squared error** when predicting true score with system score :math:`MSE(T|M)` is estimated as:

:math:`MSE(T|M) = MSE(\hat{H}|M)-\frac{1}{2}\sigma_{e}^2`

The **variance of true score** (:math:`\sigma_T^2`) is estimated as: 

:math:`\sigma_T^2 = \sigma_{\hat{H}}^2 - \frac{1}{2}\sigma_{e}^2`

The PRMSE formula implemented in RSMTool is more general and allows for both all responses to be double-scored and **only subset of responses to be double-scored**. This formula uses the same computation for :math:`\sigma_{e}^2` but more complex formulas for :math:`MSE(T|M)` and :math:`\sigma_T^2`. The formulas were derived to ensure consistent results regardless of what percentage of data was double-scored. 


:math:`MSE(T|M) = \frac{\sum_{i=1}^{N}{c_i(\hat{H_i} - M_i)^2} - N\sigma_{e}^2}{N_1+2N_2}`

:math:`\sigma_T^2=\frac{\sum_{i=1}^{N}{c_i(\hat{H}_i - \bar{\hat{H}})^2}-(N-1)\sigma_{e}^2}{(N-1) + \frac{N_2(N_1+2N_2-2)}{N_1+2N_2}}`

where 

* :math:`C_i=1` or 2 depending on the number of human scores observed for individual 𝑖.

* :math:`\hat{H}` is the average of two human scores :math:`\hat{H_i} = \frac{{H_i}+{H2_i}}{2}` when two scores available or :math:`\hat{H_i} = H_i` when only one score is available. 

* :math:`N_1` is the number of responses with only one human score available (:math:`N_1+N_2=N`)

PRMSE is computed using :ref:`rsmtool.prmse_utils.compute_prmse <prmse_api>`

.. note::

	The formula assigns higher weight to discrepancies between system scores and human score when human score is the average of two human scores than when the human score is based on a single score.


Fairness
~~~~~~~~

Fairness of automated scores is an important component of RSMTool evaluations (see `Madnani et al, 2017 <https://www.aclweb.org/anthology/papers/W/W17/W17-1605/>`_).

When defining the experiment, the user has the option of specifying which subgroups should be considered for such evaluations using :ref:`subgroups<subgroups_rsmtool>` field. These subgroups are then used in all fairness evaluations. 

All fairness evaluations are conducted on the evaluation set. The metrics is only computed for either `raw_trim` or `scale_trim` score (see :ref:`score postprocessing<score_postprocessing>` for further detail) depending on the value of :ref:`use_scaled_predictions<use_scaled_predictions_rsmtool>` in RSMTool or :ref:`scale_with<scale_with_eval>` in RSMEval. 

.. _dsm:

Difference between standardized means for subgroups (DSM)
+++++++++++++++++++++++++++++++++++++++++++++++++++++++++

This is a standard evaluation used for evaluating subgroup differences. The  metrics are available in :ref:`intermediate files<rsmtool_eval_files>` ``eval_by_<SUBGROUP>``.

DSM is computed in the following way:

1. For each group, get the *z*-score for each response, using the :math:`\bar{H}`, :math:`\bar{M}`, :math:`\sigma_H`, and :math:`\sigma_S` for system and human scores for the whole evaluation set:

:math:`z_{H_{i}} = \frac{H_i - \bar{H}}{\sigma_H}`

:math:`z_{M_{i}} = \frac{M_i - \bar{M}}{\sigma_M}`

Where i = response i

2. For each response, calculate the difference between machine and human scores: :math:`z_{M_{i}} - z_{H_{i}}`

3. Calculate the mean of the difference :math:`z_{M_{i}} - z_{H_{i}}` by subgroup of interest. 

DSM is computed using :ref:`rsmtool.utils.difference_of_standardized_means<dsm_api>` with:

 ``population_y_true_observe_mn`` = :math:`\bar{H}` for the whole evaluation set

 ``population_y_pred_mn`` = :math:`\bar{M}` for the whole evaluation set

 ``population_y_true_observed_sd`` = :math:`\sigma_H` for the whole evaluation set

 ``population_y_pred_sd`` = :math:`\sigma_M` for the whole evaluation set

 .. note::

	In RSMTool v.6 and earlier subgroup differences were computed using :ref:`standardized mean difference <SMD>` with ``method`` set to ``williamson``. Since this metrics was very sensitive to score distributions, these are no longer computed by RSMTool 7.0. 


.. _fairness_extra: 

Additional fairness evaluations
+++++++++++++++++++++++++++++++

RSMTool v.7 includes aditional fairness analyses suggested in `Loukina, Madnani, & Zechner, 2019 <https://aclweb.org/anthology/papers/W/W19/W19-4401/>`_. The computed metrics are available in :ref:`intermediate files<rsmtool_fairness_eval>` ``fairness_metrics_by_<SUBGROUP>``.

These include: 

- Overall score accuracy: percentage of variance in squared error :math:`(M-H)^2` explained by subgroup membership

- Overall score difference: percentage of variance in absolute error :math:`(M-H)` explained by subgroup membership

- Conditional score difference: percentage of variance in absolute error :math:`(M-H)` explained by subgroup membership when controlling for human score

Please refer to the paper for the full description of this metrics. 

The fairness metrics are computed using :ref:`rsmtool.fairness_utils.get_fairness_analyses<fairness_api>`

.. _consistency_metrics:

Human-human agreement
~~~~~~~~~~~~~~~~~~~~~~

If :ref:`H2<h2>` values are available, RSMTool computes the following metrics of human-human agreement using only the :math:`N_2` responses with numeric values available for both :math:`H` and :math:`H2`.

The computed metrics are available in the :ref:`intermediate file<rsmtool_consistency_files>` ``consistency``.

Percent exact agreement
+++++++++++++++++++++++

Same as :ref:`percent exact agreement for observed scores<exact_agreement>` but substituting :math:`H2` for :math:`M`.

Percent exact + ajdacent agreement
++++++++++++++++++++++++++++++++++

Same as :ref:`percent adjacent agreement for observed scores<exact_agreement>` but substituting :math:`H2` for :math:`M` and :math:`N_2` for :math:`N`.


Cohen's kappa
+++++++++++++

Same as :ref:`Cohen's kappa for observed scores<kappa>` but substituting :math:`H2` for :math:`M` and :math:`N_2` for :math:`N`.


Quadratic weighted kappa (QWK)
++++++++++++++++++++++++++++++

Same as :ref:`QWK for observed scores<qwk>` but substituting :math:`H2` for :math:`M` and :math:`N_2` for :math:`N`.


Pearson Correlation coefficient (r)
++++++++++++++++++++++++++++++++++++

Same as :ref:`r for observed scores<r>` but substituting :math:`H2` for :math:`M` and :math:`N_2` for :math:`N`.


Standardized mean difference (SMD)
++++++++++++++++++++++++++++++++++

:math:`SMD = \frac{\bar{H2}-\bar{H1}}{ \sqrt{\frac{\sigma_{H}^2 + \sigma_{H2}^2}{2}}}`

Unlike :ref:`SMD for human-system scores<smd>`, the denominator in this case is pooled standard deviation of :math:`H1` and :math:`H2`.


SMD between two human scores is computed using :ref:`rsmtool.utils.standardized_mean_difference<smd_api>` with ``method`` set to ``pooled``.

.. note::

	In RSMTool v.6 and earlier SMD was computed with ``method`` set to ``williamson`` as described in `Williamson et al. (2012) <https://onlinelibrary.wiley.com/doi/full/10.1111/j.1745-3992.2011.00223.x>`_.  The values computed by RSMTool 7.0 are *different* from those computed by earlier versions.


<|MERGE_RESOLUTION|>--- conflicted
+++ resolved
@@ -98,11 +98,9 @@
 Quadratic weighted kappa (QWK)
 ++++++++++++++++++++++++++++++
 
-<<<<<<< HEAD
-Quadratic weighted kappa is computed for continuous scores using the following formula: 
-=======
-Unlike Cohen's kaapp which is only computed for rounded scores, Quadratic weighted kappa is computed for real-value scores using the following formula: 
->>>>>>> 564d8732
+
+Unlike Cohen's kaapp which is only computed for rounded scores, Quadratic weighted kappa is computed for continous scores using the following formula: 
+
 
 :math:`QWK=\frac{E[M-H]^2}{Var(H)+Var(M)+(\bar{M}-\bar{H})^2}`
 
