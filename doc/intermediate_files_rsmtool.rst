--- conflicted
+++ resolved
@@ -245,8 +245,4 @@
 
 - ``disattenuated_correlations_by_<SUBGROUP>``: contains the same metrics as in ``disattenuated_correlations`` file computed separately for each group. 
 
-<<<<<<< HEAD
-- ``true_score_eval``: evaluations of system scores against estimated true score. Contains total counts of single and double-scored response, variances for human and system scores for these sets of responses, and mean squared error (MSE) and proportional reduction in mean squared error (PRMSE) for predicting true score using system score. 
-=======
-- ``true_score_eval``: evaluations of system scores against estimated true score. Contains total counts of single and double-scored response, variances for human and system scores for these sets of responses, and mean squared error (MSE) and proportional reduction in mean squared error (PRMSE) when predicting true score using system score. 
->>>>>>> 0b0040ba
+- ``true_score_eval``: evaluations of system scores against estimated true score. Contains total counts of single and double-scored response, variances for human and system scores for these sets of responses, and mean squared error (MSE) and proportional reduction in mean squared error (PRMSE) when predicting true score using system score. 