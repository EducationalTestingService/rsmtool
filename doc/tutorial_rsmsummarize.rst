--- conflicted
+++ resolved
@@ -44,11 +44,7 @@
 - **Line 2**: We provide the ``summary_id`` for the comparison. This will be used to generate the name of the final report. 
 - **Line 3**: We give a short description of this comparison experiment. This will be shown in the report.
 - **Line 4**: We also give the list of paths to the directories containing the outputs of the experiments we want to compare.
-<<<<<<< HEAD
-- **Line 5**: Since all experiments we want to compare used the same experiment ids (``ASAP2``), we list the names that we want to use for each experiment in the summary report. 
-=======
 - **Line 5**: Since we want to compare experiments that all used the same experiment id (``ASAP2``), we instead list the names that we want to use for each experiment in the summary report. 
->>>>>>> 974dd8d5
 
 Documentation for all of the available configuration options is available :ref:`here <config_file_rsmsummarize>`.
 
