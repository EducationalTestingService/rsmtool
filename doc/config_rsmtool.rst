--- conflicted
+++ resolved
@@ -302,11 +302,7 @@
     - ``fairness_analyses``: Additional fairness analyses suggested in `Loukina, Madnani, & Zechner, 2019 <https://aclweb.org/anthology/papers/W/W19/W19-4401/>`_. The notebook shows:
 
         - percentage of variance in squared error explained by subgroup membership
-<<<<<<< HEAD
-        - percentage of variance in absolute error explained by subgroup membership
-=======
         - percentage of variance in raw (signed) error  error explained by subgroup membership
->>>>>>> beae4468
         - percentage of variance in absolute error explained by subgroup membership when controlling for human score
         - plots showing estimates for each subgroup for each model
 
