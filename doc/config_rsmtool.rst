.. _config_file_rsmtool:

Experiment configuration file
^^^^^^^^^^^^^^^^^^^^^^^^^^^^^

This is a file in ``.json`` format that provides overall configuration options for an ``rsmtool`` experiment. Here's an example configuration file for `rsmtool <https://github.com/EducationalTestingService/rsmtool/blob/master/examples/rsmtool/config_rsmtool.json>`_.

There are four required fields and the rest are all optional.

experiment_id
"""""""""""""
An identifier for the experiment that will be used to name the report and all :ref:`intermediate files <intermediate_files_rsmtool>`. It can be any combination of alphanumeric values, must *not* contain spaces, and must *not* be any longer than 200 characters.

model
"""""
The machine learner you want to use to build the scoring model. Possible values include :ref:`built-in linear regression models <builtin_models>` as well as all of the learners available via `SKLL <http://skll.readthedocs.io/en/latest/run_experiment.html#learners>`_. With SKLL learners, you can customize the :ref:`tuning objective <skll_objective>` and also :ref:`compute expected scores as predictions <predict_expected_scores>`.

train_file
""""""""""
The path to the training data feature file in one of the :ref:`supported formats <input_file_format>`. Each row should correspond to a single response and contain numeric feature values extracted for this response. In addition, there should be a column with a unique identifier (ID) for each response and a column with the human score for each response. The path can be absolute or relative to the location of config file.

test_file
"""""""""
The path to the evaluation data feature file in one of the :ref:`supported formats <input_file_format>`. Each row should correspond to a single response and contain numeric feature values extracted for this response. In addition, there should be a column with a unique identifier (ID) for each response and a column with the human score for each response. The path can be absolute or relative to the location of config file.

.. _skll_objective:

skll_objective *(Optional)*
"""""""""""""""""""""""""""
The tuning objective to use if a SKLL model is chosen to build the scoring model. Possible values are the objectives available via `SKLL <http://skll.readthedocs.io/en/latest/run_experiment.html#objectives>`_. Defaults to ``neg_mean_squared_error`` for SKLL regressors and ``f1_score_micro`` for SKLL classifiers. Note that if this option is specified with the :ref:`built-in linear regression models <builtin_models>`, it will simply be ignored. 

.. _predict_expected_scores:

predict_expected_scores *(Optional)*
""""""""""""""""""""""""""""""""""""
<<<<<<< HEAD
If a probablistic SKLL classifier is chosen to build the scoring model, then *expected scores* --- probability-weighted averages over a contiguous, numeric score points --- can be generated as the machine predictions instead of the most likely score point, which would be the default for a classifier. Set this field to ``true`` to compute expected scores as predictions. Defaults to ``false``.

.. note ::

    You may see slight differences in expected score predictions if you run the experiment on different machines on operating systems most likely due to very small probablity values for certain score points which can affect floating point computations.
=======
If a probabilistic SKLL classifier is chosen to build the scoring model, then *expected scores* --- probability-weighted averages over contiguous, numeric score points --- can be generated as the machine predictions instead of the most likely score point, which would be the default for a classifier. Set this field to ``true`` to compute expected scores as predictions. Defaults to ``false``.

.. note ::

    You may see slight differences in expected score predictions if you run the experiment on different machines or on different operating systems most likely due to very small probablity values for certain score points which can affect floating point computations.
>>>>>>> efc6fedc


description *(Optional)*
""""""""""""""""""""""""
A brief description of the experiment. This will be included in the report. The description can contain spaces and punctuation. It's blank by default.


.. _file_format:

file_format *(Optional)*
"""""""""""""""""""""""""""
The format of the :ref:`intermediate files <intermediate_files_rsmtool>`. Options are ``csv``, ``tsv``, or ``xlsx``. Defaults to ``csv`` if this is not specified.

.. _feature_fields_note:

.. note ::

    By default, ``rsmtool`` will use all of the columns present in the training and evaluation files as features except for any columns explicitly identified in the configuration file (see below). The following four fields (``features``, ``feature_subset_file``, ``feature_subset``, and ``sign``) are useful if you want to use only a specific set of columns as features. See :ref:`selecting feature columns <column_selection_rsmtool>` for more details.


.. _feature_file_rsmtool:

features *(Optional)*
"""""""""""""""""""""
Path to the file with list of features if using :ref:`fine-grained column selection <feature_list_column_selection>`. Alternatively, you can pass a ``list`` of feature names to include in the experiment.

.. _feature_subset_file:

feature_subset_file *(Optional)*
""""""""""""""""""""""""""""""""
Path to the feature subset file if using :ref:`subset-based column selection <subset_column_selection>`.

.. _feature_subset:

feature_subset *(Optional)*
"""""""""""""""""""""""""""
Name of the pre-defined feature subset to be used if using :ref:`subset-based column selection <subset_column_selection>`.

.. _sign:

sign *(Optional)*
"""""""""""""""""
Name of the column containing expected correlation sign between each feature and human score if using :ref:`subset-based column selection <subset_column_selection>`.


.. _id_column_rsmtool:

id_column *(Optional)*
""""""""""""""""""""""
The name of the column containing the response IDs. Defaults to ``spkitemid``, i.e., if this is not specified, ``rsmtool`` will look for a column called ``spkitemid`` in the training and evaluation files.

.. _train_label_column_rsmtool:

train_label_column *(Optional)*
"""""""""""""""""""""""""""""""
The name for the column containing the human scores in the training data. If set to to ``fake``, fake scores will be generated using randomly sampled integers. This option may be useful if you only need descriptive statistics for the data and do not care about the other analyses. Defaults to ``sc1``.

.. _test_label_column_rsmtool:

test_label_column *(Optional)*
""""""""""""""""""""""""""""""
The name for the column containing the human scores in the training data. If set to to ``fake``, fake scores will be generated using randomly sampled integers. This option may be useful if you only need descriptive statistics for the data and do not care about the other analyses. Defaults to ``sc1``.

.. note::

    All responses with non-numeric values in either ``train_label_column`` or ``test_label_column`` and/or those with non-numeric values for relevant features will be automatically excluded from model training and evaluation. By default, zero scores in either ``train_label_column`` or ``test_label_column`` will also be excluded. See :ref:`exclude_zero_scores_rsmtool` if you want to keep responses with zero scores.

.. _length_column_rsmtool:

length_column *(Optional)*
""""""""""""""""""""""""""
The name for the optional column in the training and evaluation data containing response length. If specified, length is included in the inter-feature and partial correlation analyses. Note that this field *should not* be specified if you want to use the length column as an actual feature in the model. In the latter scenario, the length column will automatically be included in the analyses, like any other feature. If you specify ``length_column`` *and* include the same column name as  a feature in the :ref:`feature file <feature_file_rsmtool>`, ``rsmtool`` will ignore the ``length_column`` setting. In addition, if ``length_column`` has missing values or if its standard deviation is 0 (both somewhat unlikely scenarios), ``rsmtool`` will *not* include any length-based analyses in the report.


.. _second_human_score_column_rsmtool:

second_human_score_column *(Optional)*
""""""""""""""""""""""""""""""""""""""
The name for an optional column in the test data containing a second human score for each response. If specified, additional information about human-human agreement and degradation will be computed and included in the report. Note that this column must contain either numbers or be empty. Non-numeric values are *not* accepted. Note also that the :ref:`exclude_zero_scores_rsmtool` option below will apply to this column too.

.. note::

    You do not need to have second human scores for *all* responses to use this option. The human-human agreement statistics will be computed as long as there is at least one response with numeric value in this column. For responses that do not have a second human score, the value in this column should be blank.

    
.. _flag_column_rsmtool:

flag_column *(Optional)*
""""""""""""""""""""""""
This field makes it possible to only use responses with particular values in a given column (e.g. only responses with a value of ``0`` in a column called ``ADVISORY``). The field takes a dictionary in Python format where the keys are the names of the columns and the values are lists of values for responses that will be used to train the model. For example, a value of ``{"ADVISORY": 0}`` will mean that ``rsmtool`` will *only* use responses for which the ``ADVISORY`` column has the value 0. 
When this field is used, the specified columns must be present in the training set and, if ``flag_column_tes`` is not passed, the evaluation set, as well. 
Defaults to ``None``.

.. note::

    If  several conditions are specified (e.g., ``{"ADVISORY": 0, "ERROR": 0}``) only those responses which satisfy *all* the conditions will be selected for further analysis (in this example, these will be the responses where the ``ADVISORY`` column has a value of 0 *and* the ``ERROR`` column has a value of 0).


.. note::

    When reading the values in the supplied dictionary, ``rsmtool`` treats numeric strings, floats and integers as the same value. Thus ``1``, ``1.0``, ``"1"`` and ``"1.0"`` are all treated as the ``1.0``.


.. _flag_column_test_rsmtool:

flag_column_test *(Optional)*
"""""""""""""""""""""""""""""
This field makes it possible to only use a separate Python flag dictionary for the evaluation set. If this field is not passed, and ``flag_column`` is passed, then the same advisories will be used for both training and evaluation sets. 

When this field is used, the specified columns must be present in the evaluation set. 
Defaults to ``None`` or `flag_column``, if ``flag_column`` is present. Use ``flag_column_test`` only if you want filtering of the test set.

.. _exclude_zero_scores_rsmtool:

exclude_zero_scores *(Optional)*
""""""""""""""""""""""""""""""""
By default, responses with human scores of 0 will be excluded from both training and evaluation set. Set this field to ``false`` if you want to keep responses with scores of 0. Defaults to ``true``.

.. _trim_min_rsmtool:

trim_min *(Optional)*
"""""""""""""""""""""
The single numeric value for the lowest possible integer score that the machine should predict. This value will be used to compute the floor value for :ref:`trimmed (bound) <score_postprocessing>` machine scores as ``trim_min`` - 0.49998. Defaults to the lowest observed human score in the training data or 1 if there are no numeric human scores available.


.. _trim_max_rsmtool:

trim_max *(Optional)*
"""""""""""""""""""""
The single numeric value for the highest possible integer score that the machine should predict. This value will be used to compute the ceiling value for :ref:`trimmed (bound) <score_postprocessing>` machine scores as ``trim_max`` + 0.49998. Defaults to the highest observed human score in the training data or 10 if there are no numeric human scores available.

.. _select_transformations_rsmtool:

select_transformations *(Optional)*
"""""""""""""""""""""""""""""""""""
If this option is set to ``true`` the system will try apply feature transformations to each of the features and then choose the transformation for each feature that yields the highest correlation with human score. The possible transformations are:

    * ``raw``: no transformation, use original feature value
    * ``org``: same as raw
    * ``inv``: 1/x
    * ``sqrt``: square root
    * ``addOneInv``: 1/(x+1)
    * ``addOneLn``: ln(x+1)

Note that ``inv`` is never used for features with positive values. Defaults to ``false``.

.. seealso::

    It is also possible to manually apply transformations to any feature as part of the :ref:`feature column selection <feature_list_column_selection>` process.


.. _standardize_features:

standardize_features *(Optional)*
"""""""""""""""""""""""""""""""""
If this option is set to ``false`` features will not be standardized by dividing by the mean and multiplying by the standard deviation. Defaults to ``true``.


.. _use_scaled_predictions_rsmtool:

use_scaled_predictions *(Optional)*
"""""""""""""""""""""""""""""""""""
If set to ``true``, certain evaluations (confusion matrices, score distributions, subgroup analyses) will use the scaled machine scores. If set to ``false``, these evaluations will use the raw machine scores. Defaults to ``false``.

.. note::

    All evaluation metrics (e.g., kappa and pearson correlation) are automatically computed for *both* scaled and raw scores.


.. _subgroups_rsmtool:

subgroups *(Optional)*
""""""""""""""""""""""
A list of column names indicating grouping variables used for generating analyses specific to each of those defined subgroups. For example, ``["prompt, gender, native_language, test_country"]``. These subgroup columns need to be present in both training *and* evaluation data. If subgroups are specified, ``rsmtool`` will generate:

    - description of the data by each subgroup;
    - boxplots showing the feature distribution for each subgroup on the training set; and
    - tables and barplots showing system-human agreement for each subgroup on the evaluation set.

.. _general_sections_rsmtool:

general_sections *(Optional)*
"""""""""""""""""""""""""""""
RSMTool provides pre-defined sections for ``rsmtool`` (listed below) and, by default, all of them are included in the report. However, you can choose a subset of these pre-defined sections by specifying a list as the value for this field.

    - ``data_description``: Shows the total number of responses in training and evaluation set, along with any responses have been excluded due to non-numeric features/scores or :ref:`flag columns <flag_column_rsmtool>`.

    - ``data_description_by_group``: Shows the total number of responses in training and evaluation set for each of the :ref:`subgroups <subgroups_rsmtool>` specified in the configuration file. This section only covers the responses used to train/evaluate the model.

    - ``feature_descriptives``: Shows the descriptive statistics for all raw  feature values included in the model:

        - a table showing mean, standard deviation, min, max, correlation with human score etc.;
        - a table with percentiles and outliers; and
        - a barplot showing he number of truncated outliers for each feature.

    - ``features_by_group``: Shows boxplots with distributions of raw feature values by each of the :ref:`subgroups <subgroups_rsmtool>` specified in the configuration file.

    - ``preprocessed_features``: Shows analyses of preprocessed features:

        - histograms showing the distributions of preprocessed features values;
        - the correlation matrix between all features and the human score;
        - a barplot showing marginal and partial correlations between all features and the human score, and, optionally, response length if :ref:`length_column <length_column_rsmtool>` is specified in the config file.

    - ``dff_by_group``: Differential feature functioning by group. The plots in this section show average feature values for each of the :ref:`subgroups <subgroups_rsmtool>` conditioned on human score. 

     - ``consistency``: Shows metrics for human-human agreement and the difference ('degradation') between the human-human and human-system agreement. This notebook is only generated if the config file specifies :ref:`second_human_score_column <second_human_score_column_rsmtool>`

    - ``model``: Shows the parameters of the learned regression model. For linear models, it also includes the standardized and relative coefficients as well as model diagnostic plots.

    - ``evaluation``: Shows the standard set of evaluations recommended for scoring models on the evaluation data:

       - a table showing system-human association metrics;
       - the confusion matrix; and
       - a barplot showing the distributions for both human and machine scores.

    - ``evaluation by group``: Shows barplots with the main evaluation metrics by each of the subgroups specified in the configuration file.

    - ``pca``: Shows the results of principal components analysis on the processed feature values:

        - the principal components themselves;
        - the variances; and
        - a Scree plot.

    - ``sysinfo``: Shows all Python packages along with versions installed in the current environment while generating the report.

.. _custom_sections_rsmtool:

custom_sections *(Optional)*
""""""""""""""""""""""""""""
A list of custom, user-defined sections to be included into the final report. These are IPython notebooks (``.ipynb`` files) created by the user.  The list must contains paths to the notebook files, either absolute or relative to the configuration file. All custom notebooks have access to some :ref:`pre-defined variables <custom_notebooks>`.

.. _special_sections_rsmtool:

special_sections *(Optional)*
"""""""""""""""""""""""""""""
A list specifying special ETS-only sections to be included into the final report. These sections are available *only* to ETS employees via the `rsmextra` package.

section_order *(Optional)*
""""""""""""""""""""""""""
A list containing the order in which the sections in the report should be generated. Any specified order must explicitly list:

    1. Either *all* pre-defined sections if a value for the :ref:`general_sections <general_sections_rsmtool>` field is not specified OR the sections specified using :ref:`general_sections <general_sections_rsmtool>`, and

    2. *All* custom section names specified using :ref:`custom_ sections <custom_sections_rsmtool>`, i.e., file prefixes only, without the path and without the `.ipynb` extension, and

    3. *All* special sections specified using :ref:`special_sections <special_sections_rsmtool>`.


.. _use_thumbnails_rsmtool:

use_thumbnails *(Optional)*
"""""""""""""""""""""""""""""""""""
If set to ``true``, the images in the HTML will be set to clickable thumbnails rather than full-sized images. Upon clicking the thumbnail, the full-sized images will be displayed in a separate tab in the browser. If set to ``false``, full-sized images will be displayed as usual. Defaults to ``false``.


candidate_column *(Optional)*
"""""""""""""""""""""""""""""
The name for an optional column in the training and test data containing unique candidate IDs. Candidate IDs are different from response IDs since the same candidate (test-taker) might have responded to multiple questions.

min_items_per_candidate *(Optional)*
""""""""""""""""""""""""""""""""""""
An integer value for the minimum number of responses expected from each candidate. If any candidates have fewer responses than the specified value, all responses from those candidates will be excluded from further analysis. Defaults to ``None``.
<|MERGE_RESOLUTION|>--- conflicted
+++ resolved
@@ -33,19 +33,11 @@
 
 predict_expected_scores *(Optional)*
 """"""""""""""""""""""""""""""""""""
-<<<<<<< HEAD
-If a probablistic SKLL classifier is chosen to build the scoring model, then *expected scores* --- probability-weighted averages over a contiguous, numeric score points --- can be generated as the machine predictions instead of the most likely score point, which would be the default for a classifier. Set this field to ``true`` to compute expected scores as predictions. Defaults to ``false``.
+If a probabilistic SKLL classifier is chosen to build the scoring model, then *expected scores* --- probability-weighted averages over contiguous, numeric score points --- can be generated as the machine predictions instead of the most likely score point, which would be the default for a classifier. Set this field to ``true`` to compute expected scores as predictions. Defaults to ``false``.
 
 .. note ::
 
-    You may see slight differences in expected score predictions if you run the experiment on different machines on operating systems most likely due to very small probablity values for certain score points which can affect floating point computations.
-=======
-If a probabilistic SKLL classifier is chosen to build the scoring model, then *expected scores* --- probability-weighted averages over contiguous, numeric score points --- can be generated as the machine predictions instead of the most likely score point, which would be the default for a classifier. Set this field to ``true`` to compute expected scores as predictions. Defaults to ``false``.
-
-.. note ::
-
     You may see slight differences in expected score predictions if you run the experiment on different machines or on different operating systems most likely due to very small probablity values for certain score points which can affect floating point computations.
->>>>>>> efc6fedc
 
 
 description *(Optional)*
