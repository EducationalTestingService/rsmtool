"""
Classes for reading data files (or dictionaries)
and converting them to DataContainer objects.

:author: Jeremy Biggs (jbiggs@ets.org)
:author: Anastassia Loukina (aloukina@ets.org)
:author: Nitin Madnani (nmadnani@ets.org)

:date: 10/25/2017
:organization: ETS
"""

import warnings

from functools import partial
from os.path import (abspath,
                     exists,
                     join,
                     splitext)

import pandas as pd

from rsmtool.container import DataContainer



def read_jsonlines(filename, converters=None):
<<<<<<< HEAD
    """ Read jsonlines from a file. 
=======
    """
    Read jsonlines from a file.
>>>>>>> aef8d84f
    Normalize nested jsons with up to one level of nesting

    Parameters
    ----------
    filename: str
        Name of file to read
    converters : dict or None, optional
        A dictionary specifying how the types of the columns
        in the file should be converted. Specified in the same
<<<<<<< HEAD
        format as for `pd.read_csv()`.
=======
        format as for `pd.read_csv() <https://pandas.pydata.org/pandas-docs/stable/reference/api/pandas.read_csv.html>`_.
>>>>>>> aef8d84f

    Returns
    -------
    df : pandas DataFrame
         Data frame containing the data in the given file.
    """

<<<<<<< HEAD
    df = pd.read_json(filename,
                      orient='records',
                      lines=True,
                      dtype=converters)
        
    # let's check if we have nested columns
    nested_cols = [c for c in df.columns if isinstance(df[c][0],dict)]

    if len(nested_cols) > 0:
        dfs = []
        for col in nested_cols:
            df_nested_column = pd.io.json.json_normalize(df[col])
            dfs.append(df_nested_column)
            df.drop(col, axis=1, inplace=True)
        df_new = pd.concat([df] + dfs, axis=1)
    else:
        df_new = df
        
    return df_new
=======
    try:
        df = pd.read_json(filename,
                          orient='records',
                          lines=True,
                          dtype=converters)
    except ValueError:
        raise ValueError("The jsonlines file is not formatted correctly. "
                         "Please check that each line ends with a comma, "
                         "there is no comma at the end of the last line, "
                         "and that all quotes match. Please also check that"
                         "any undefined values are written out as `null` and not `NaN`.")


    # make sure we didn't get a plain json
    if type(df.columns) == pd.RangeIndex:
        raise ValueError("It looks like {} is a simple json file. "
                         "Please check documentation (for the expected "
                         "file format".format(filename))

    dfs = []
    for column in df:
        try:
            df_column = pd.io.json.json_normalize(df[column])
        except AttributeError:
            df_column = df[column].copy()

        dfs.append(df_column)

    df = pd.concat(dfs, axis=1)

    return df
>>>>>>> aef8d84f


def try_to_load_file(filename,
                     converters=None,
                     raise_error=False,
                     raise_warning=False,
                     **kwargs):
    """
    A helper function for reading a single
    file, if it exists. Optionally raise an
    error or warning if the file cannot be found.
    Otherwise, simply return None.

    Parameters
    ----------
    filename : str
        Name of file to read.
    converters : dict or None, optional
        A dictionary specifying how the types of the columns
        in the file should be converted. Specified in the same
        format as for `pd.read_csv() <https://pandas.pydata.org/pandas-docs/stable/reference/api/pandas.read_csv.html>`_.
    raise_error : bool, optional
        Raise an error if the file cannot be located.
        Defaults to False.
    raise_warning : bool, optional
        Raise a warning if the file cannot be located
        Defaults to False.

    Returns
    -------
    df : pd.DataFrame or None
        DataFrame containing the data in the given file,
        or None if the file does not exist

    Raises
    ------
    FileNotFoundError
        If `raise_error` is True and file cannot be located.
    """
    if exists(filename):
        return DataReader.read_from_file(filename, converters, **kwargs)

    message = 'The file `{}` could not be located.'.format(filename)
    if raise_error:
        raise FileNotFoundError(message)

    if raise_warning:
        warnings.warn(message)


class DataReader:
    """
    A DataReader class to generate
    DataContainer objects
    """

    def __init__(self,
                 filepaths,
                 framenames,
                 file_converters=None):
        """
        Initialize DataReader object.

        Parameters
        ----------
        filepaths : list of str
            A list of paths to files that will be read into pd.DataFrames.
        filenames : list of str
            A list of names for the pd.DataFrames.
        file_converters : dict of dicts, optional
            A dictionary of file converter dicts.
            Defaults to None

        Raises
        ------
        AssertionError
            If length of filepaths is not equal to length of framenames.
        ValueError
            If any elements in file_converters are not dict.
        NameError
            If file converter name does not exist in the dataset.
        ValueError
            If filepath for a given file is None
        """

        # Default datasets list
        self.datasets = []

        # Make sure filepaths length matches frame names length
        assert len(filepaths) == len(framenames)

        # Make sure that there are no Nones in the filepaths
        if None in filepaths:
            frames_with_no_path = [framenames[i] for i in range(len(framenames))
                                   if filepaths[i] is None]

            raise ValueError("No path specified for "
                             "{}".format(' ,'.join(frames_with_no_path)))

        # Assign names and paths lists
        self.dataset_names = framenames
        self.dataset_paths = filepaths

        # If file_converters exists, then
        # check to make sure it is the correct length
        # and add all elements to file_converters list
        if file_converters is not None:

            # assert len(filepaths) == len(file_converters)

            if not isinstance(file_converters, dict):
                raise ValueError('The `file_converters` argument must be type ``dict``, '
                                 'not ``{}``.'.format(type(file_converters)))

            for file_converter_name in file_converters:

                # Make sure file_converter name is in `dataset_names`
                if file_converter_name not in self.dataset_names:
                    raise NameError('The file converter name ``{}`` '
                                    'does not exist in the '
                                    'dataset names that you '
                                    'passed.'.format(file_converter_name))

                # Make sure file converter is a `dict`
                file_converter = file_converters[file_converter_name]
                if not isinstance(file_converter, dict):
                    raise ValueError('Value for {} must be``dict`` ',
                                     'not {}'.format(file_converter_name,
                                                     type(file_converter)))

        # Default file_converters dict
        self.file_converters = {} if file_converters is None else file_converters


    @staticmethod
    def read_from_file(filename, converters=None, **kwargs):
        """
        Read a CSV/TSV/XLS/XLSX/JSONLINES/SAS7BDAT file and return a data frame.

        Parameters
        ----------
        filename : str
            Name of file to read.
        converters : None, optional
            A dictionary specifying how the types of the columns
            in the file should be converted. Specified in the same
            format as for `pd.read_csv() <https://pandas.pydata.org/pandas-docs/stable/reference/api/pandas.read_csv.html>`_.

        Returns
        -------
        df : pandas DataFrame
            Data frame containing the data in the given file.

        Raises
        ------
        ValueError
            If the file has an extension that we do not support
        pd.parser.CParserError
            If the file is badly formatted or corrupt.

        Note
        ----
        Keyword arguments are passed to the given `pandas`
        IO reader function.
        """

        file_extension = splitext(filename)[1].lower()

        if file_extension in ['.csv', '.tsv']:
            sep = '\t' if file_extension == '.tsv' else ','
            do_read = partial(pd.read_csv, sep=sep, converters=converters)
        elif file_extension in ['.xls', '.xlsx']:
            do_read = partial(pd.read_excel, converters=converters)
        elif file_extension in ['.sas7bdat']:
            if 'encoding' not in kwargs:
                encoding = 'latin-1'
            else:
                encoding = kwargs.pop('encoding')
            do_read = partial(pd.read_sas, encoding=encoding)
        elif file_extension in ['.jsonlines']:
            do_read = partial(read_jsonlines, converters=converters)
        else:
            raise ValueError("RSMTool only supports files in .csv, "
                             ".tsv, .xls/.xlsx, or .sas7bdat format. "
                             "The file should have the extension "
                             "which matches its format. The file you "
                             "passed is: {}.".format(filename))

        # ignore warnings about mixed data types for large files
        with warnings.catch_warnings():
            warnings.filterwarnings('ignore', category=pd.io.common.DtypeWarning)
            try:
                df = do_read(filename, **kwargs)
            except pd.parser.CParserError:
                raise pd.parser.CParserError('Cannot read {}. Please check that it is '
                                             'not corrupt or in an incompatible format. '
                                             '(Try running dos2unix?)'.format(filename))
        return df

    @staticmethod
    def locate_files(filepaths, config_dir):
        """
        Try to locate an experiment file, or a list of experiment files.
        If the given path doesn't exist, then maybe the path is relative
        to the path of the config file. If neither exists, then return None.

        Parameters
        ----------
        filepath_or_paths : str or list
            Name of the experiment file we want to locate.
        config_dir : str
            Path to the experiment configuration file.

        Returns
        --------
        retval :  str or list
            Absolute path to the experiment file or None
            if the file could not be located. If the `filepaths` argument
            was a string, this method will return a string. Otherwise, it will
            return a list.

        Raises
        ------
        ValueError
            If filepaths  is not a string or list.
        """

        # the feature config file can be in the 'feature' directory
        # at the same level as the main config file

        if not (isinstance(filepaths, str) or
                isinstance(filepaths, list)):

            raise ValueError('The `filepaths` argument must be a '
                             'string or list, not {}.'.format(type(filepaths)))

        if isinstance(filepaths, str):
            filepaths = [filepaths]
            return_string = True
        else:
            return_string = False

        located_paths = []
        for filepath in filepaths:

            retval = None
            alternate_path = abspath(join(config_dir, filepath))

            # if the given path exists as is, convert
            # that to an absolute path and return
            if exists(filepath):
                retval = abspath(filepath)

            # otherwise check if it exists relative
            # to the directory that contains the main config file
            elif exists(alternate_path):
                retval = alternate_path

            located_paths.append(retval)

        if return_string:
            return located_paths[0]

        return located_paths

    def read(self,
             kwargs_dict=None):
        """
        Read all files passed to the constructor.


        Parameters
        ----------
        kwargs_dict : dict of dicts, optional
            Any additional keyword arguments to pass to a particular DataFrame.
            These arguments will be passed to the `pandas` IO reader function.
            Defaults to None.

        Returns
        -------
        datacontainer : DataContainer
            A DataContainer object.
        """

        for idx, set_path in enumerate(self.dataset_paths):

            name = self.dataset_names[idx]
            converter = self.file_converters.get(name, None)

            if not exists(set_path):
                raise FileNotFoundError('The file {} does not exist'.format(set_path))

            if kwargs_dict is not None:
                kwargs = kwargs_dict.get(name, {})
            else:
                kwargs = {}

            dataframe = self.read_from_file(set_path, converter, **kwargs)

            # Add to list of datasets
            self.datasets.append({'name': name.strip(),
                                  'path': set_path,
                                  'frame': dataframe})

        return DataContainer(self.datasets)<|MERGE_RESOLUTION|>--- conflicted
+++ resolved
@@ -25,12 +25,8 @@
 
 
 def read_jsonlines(filename, converters=None):
-<<<<<<< HEAD
-    """ Read jsonlines from a file. 
-=======
     """
     Read jsonlines from a file.
->>>>>>> aef8d84f
     Normalize nested jsons with up to one level of nesting
 
     Parameters
@@ -40,11 +36,7 @@
     converters : dict or None, optional
         A dictionary specifying how the types of the columns
         in the file should be converted. Specified in the same
-<<<<<<< HEAD
-        format as for `pd.read_csv()`.
-=======
         format as for `pd.read_csv() <https://pandas.pydata.org/pandas-docs/stable/reference/api/pandas.read_csv.html>`_.
->>>>>>> aef8d84f
 
     Returns
     -------
@@ -52,27 +44,6 @@
          Data frame containing the data in the given file.
     """
 
-<<<<<<< HEAD
-    df = pd.read_json(filename,
-                      orient='records',
-                      lines=True,
-                      dtype=converters)
-        
-    # let's check if we have nested columns
-    nested_cols = [c for c in df.columns if isinstance(df[c][0],dict)]
-
-    if len(nested_cols) > 0:
-        dfs = []
-        for col in nested_cols:
-            df_nested_column = pd.io.json.json_normalize(df[col])
-            dfs.append(df_nested_column)
-            df.drop(col, axis=1, inplace=True)
-        df_new = pd.concat([df] + dfs, axis=1)
-    else:
-        df_new = df
-        
-    return df_new
-=======
     try:
         df = pd.read_json(filename,
                           orient='records',
@@ -104,7 +75,6 @@
     df = pd.concat(dfs, axis=1)
 
     return df
->>>>>>> aef8d84f
 
 
 def try_to_load_file(filename,
