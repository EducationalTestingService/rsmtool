#!/usr/bin/env python

"""
Run evaluation only experiments.

:author: Jeremy Biggs (jbiggs@ets.org)
:author: Anastassia Loukina (aloukina@ets.org)
:author: Nitin Madnani (nmadnani@ets.org)

:organization: ETS
"""

import logging
import os
import sys

from os import listdir
from os.path import abspath, exists, join

<<<<<<< HEAD
from rsmtool.analyzer import Analyzer
from rsmtool.configuration_parser import configure
from rsmtool.preprocessor import FeaturePreprocessor
from rsmtool.reader import DataReader
from rsmtool.reporter import Reporter
from rsmtool.utils import LogFormatter, setup_rsmcmd_parser
from rsmtool.writer import DataWriter
=======
from . import VERSION_STRING
from .analyzer import Analyzer
from .configuration_parser import configure
from .preprocessor import FeaturePreprocessor
from .reader import DataReader
from .reporter import Reporter
from .utils.logging import LogFormatter
from .writer import DataWriter
>>>>>>> 2355db2c


def run_evaluation(config_file_or_obj_or_dict,
                   output_dir,
                   overwrite_output=False):
    """
    Run an ``rsmeval`` experiment using the given configuration
    file and generate all outputs in the given directory.

    If ``overwrite_output`` is ``True``, overwrite any existing
    output in the given ``output_dir``.

    Parameters
    ----------
    config_file_or_obj_or_dict : str or pathlib.Path or dict or Configuration
        Path to the experiment configuration file either a a string
        or as a ``pathlib.Path`` object. Users can also pass a
        ``Configuration`` object that is in memory or a Python dictionary
        with keys corresponding to fields in the configuration file. Given a
        configuration file, any relative paths in the configuration file
        will be interpreted relative to the location of the file. Given a
        ``Configuration`` object, relative paths will be interpreted
        relative to the ``configdir`` attribute, that _must_ be set. Given
        a dictionary, the reference path is set to the current directory.
    output_dir : str
        Path to the experiment output directory.
    overwrite_output : bool, optional
        If ``True``, overwrite any existing output under ``output_dir``.
        Defaults to ``False``.

    Raises
    ------
    FileNotFoundError
        If any of the files contained in ``config_file_or_obj_or_dict`` cannot
        be located.
    IOError
        If ``output_dir`` already contains the output of a previous experiment
        and ``overwrite_output`` is ``False``.
    """
    logger = logging.getLogger(__name__)

    # create the 'output' and the 'figure' sub-directories
    # where all the experiment output such as the CSV files
    # and the box plots will be saved
    csvdir = abspath(join(output_dir, 'output'))
    figdir = abspath(join(output_dir, 'figure'))
    reportdir = abspath(join(output_dir, 'report'))
    os.makedirs(csvdir, exist_ok=True)
    os.makedirs(figdir, exist_ok=True)
    os.makedirs(reportdir, exist_ok=True)

    # Raise an error if the specified output directory
    # already contains a non-empty `output` directory, unless
    # ``overwrite_output`` was specified, in which case we assume
    # that the user knows what she is doing and simply
    # output a warning saying that the report might
    # not be correct.
    csvdir = join(output_dir, 'output')
    non_empty_csvdir = exists(csvdir) and listdir(csvdir)
    if non_empty_csvdir:
        if not overwrite_output:
            raise IOError("'{}' already contains a non-empty 'output' "
                          "directory.".format(output_dir))
        else:
            logger.warning("{} already contains a non-empty 'output' directory. "
                           "The generated report might contain "
                           "unexpected information from a previous "
                           "experiment.".format(output_dir))

    configuration = configure('rsmeval', config_file_or_obj_or_dict)

    logger.info('Saving configuration file.')
    configuration.save(output_dir)

    # Get output format
    file_format = configuration.get('file_format', 'csv')

    # Get DataWriter object
    writer = DataWriter(configuration['experiment_id'])

    # Make sure prediction file can be located
    if not DataReader.locate_files(configuration['predictions_file'],
                                   configuration.configdir):
        raise FileNotFoundError('Error: Predictions file {} '
                                'not found.\n'.format(configuration['predictions_file']))

    scale_with = configuration.get('scale_with')

    # scale_with can be one of the following:
    # (a) None       : the predictions are assumed to be 'raw' and should be used as is
    #                  when computing the metrics; the names for the final columns are
    #                  'raw', 'raw_trim' and 'raw_trim_round'.
    # (b) 'asis'     : the predictions are assumed to be pre-scaled and should be used as is
    #                  when computing the metrics; the names for the final columns are
    #                  'scale', 'scale_trim' and 'scale_trim_round'.
    # (c) a CSV file : the predictions are assumed to be 'raw' and should be scaled
    #                  before computing the metrics; the names for the final columns are
    #                  'scale', 'scale_trim' and 'scale_trim_round'.

    # Check whether we want to do scaling
    do_scaling = (scale_with is not None and
                  scale_with != 'asis')

    # The paths to files and names for data container properties
    paths = ['predictions_file']
    names = ['predictions']

    # If we want to do scaling, get the scale file
    if do_scaling:

        # Make sure scale file can be located
        scale_file_location = DataReader.locate_files(scale_with,
                                                      configuration.configdir)
        if not scale_file_location:
            raise FileNotFoundError('Could not find scaling file {}.'
                                    ''.format(scale_file_location))

        paths.append('scale_with')
        names.append('scale')

    # Get the paths, names, and converters for the DataReader
    (file_names,
     file_paths) = configuration.get_names_and_paths(paths, names)

    file_paths = DataReader.locate_files(file_paths, configuration.configdir)

    converters = {'predictions': configuration.get_default_converter()}

    logger.info('Reading predictions: {}.'.format(configuration['predictions_file']))

    # Initialize the reader
    reader = DataReader(file_paths, file_names, converters)
    data_container = reader.read()

    logger.info('Preprocessing predictions.')

    # Initialize the processor
    processor = FeaturePreprocessor()

    (processed_config,
     processed_container) = processor.process_data(configuration,
                                                   data_container,
                                                   context='rsmeval')

    logger.info('Saving pre-processed predictions and metadata to disk.')
    writer.write_experiment_output(csvdir,
                                   processed_container,
                                   new_names_dict={'pred_test':
                                                   'pred_processed',
                                                   'test_excluded':
                                                   'test_excluded_responses'},
                                   file_format=file_format)

    # Initialize the analyzer
    analyzer = Analyzer()

    # do the data composition stats
    (analyzed_config,
     analyzed_container) = analyzer.run_data_composition_analyses_for_rsmeval(processed_container,
                                                                              processed_config)
    # Write out files
    writer.write_experiment_output(csvdir,
                                   analyzed_container,
                                   file_format=file_format)

    for_pred_data_container = analyzed_container + processed_container

    # run the analyses on the predictions of the model`
    logger.info('Running analyses on predictions.')
    (pred_analysis_config,
     pred_analysis_data_container) = analyzer.run_prediction_analyses(for_pred_data_container,
                                                                      analyzed_config)

    writer.write_experiment_output(csvdir,
                                   pred_analysis_data_container,
                                   reset_index=True,
                                   file_format=file_format)

    # Initialize reporter
    reporter = Reporter()

    # generate the report
    logger.info('Starting report generation.')
    reporter.create_report(pred_analysis_config,
                           csvdir,
                           figdir,
                           context='rsmeval')


def main():

    # set up the basic logging configuration
    formatter = LogFormatter()

    handler = logging.StreamHandler(sys.stdout)
    handler.setFormatter(formatter)

    logging.root.addHandler(handler)
    logging.root.setLevel(logging.INFO)

    # get a logger
    logger = logging.getLogger(__name__)

    # set up an argument parser via our helper function
    parser = setup_rsmcmd_parser('rsmeval',
                                 uses_output_directory=True,
                                 allows_overwriting_directory=True)

    # if the first argument is not one of the valid sub-commands
    # or one of the valid optional arguments, then assume that they
    # are arguments for the "run" sub-command. This allows the
    # old style command-line invocations to work without modification.
    if sys.argv[1] not in ['run',
                           'quickstart'
                           '-h', '--help',
                           '-V', '--version']:
        args_to_pass = ['run'] + sys.argv[1:]
    else:
        args_to_pass = sys.argv[1:]
    args = parser.parse_args(args=args_to_pass)

    # call the appropriate function based on which sub-command was run
    if args.subcommand == 'run':

        # run the experiment
        logger.info('Output directory: {}'.format(args.output_dir))
        run_evaluation(abspath(args.config_file),
                       abspath(args.output_dir),
                       overwrite_output=args.force_write)

    else:
        pass


if __name__ == '__main__':
    main()<|MERGE_RESOLUTION|>--- conflicted
+++ resolved
@@ -17,24 +17,14 @@
 from os import listdir
 from os.path import abspath, exists, join
 
-<<<<<<< HEAD
-from rsmtool.analyzer import Analyzer
-from rsmtool.configuration_parser import configure
-from rsmtool.preprocessor import FeaturePreprocessor
-from rsmtool.reader import DataReader
-from rsmtool.reporter import Reporter
-from rsmtool.utils import LogFormatter, setup_rsmcmd_parser
-from rsmtool.writer import DataWriter
-=======
-from . import VERSION_STRING
 from .analyzer import Analyzer
 from .configuration_parser import configure
 from .preprocessor import FeaturePreprocessor
 from .reader import DataReader
 from .reporter import Reporter
+from .utils.commandline import setup_rsmcmd_parser
 from .utils.logging import LogFormatter
 from .writer import DataWriter
->>>>>>> 2355db2c
 
 
 def run_evaluation(config_file_or_obj_or_dict,
