#!/usr/bin/env python

"""
Utility to generate predictions on new data
from existing RSMTool models.

:author: Jeremy Biggs (jbiggs@ets.org)
:author: Anastassia Loukina (aloukina@ets.org)
:author: Nitin Madnani (nmadnani@ets.org)

:organization: ETS
"""

import glob
import logging
import os
import sys

from os.path import (abspath,
                     basename,
                     dirname,
                     exists,
                     join,
                     normpath,
                     splitext,
                     split)

<<<<<<< HEAD
from rsmtool.configuration_parser import configure
from rsmtool.modeler import Modeler
from rsmtool.preprocessor import FeaturePreprocessor
from rsmtool.reader import DataReader
from rsmtool.utils import LogFormatter, CmdOption, setup_rsmcmd_parser
from rsmtool.writer import DataWriter
=======
from . import VERSION_STRING
from .configuration_parser import configure
from .modeler import Modeler
from .preprocessor import FeaturePreprocessor
from .reader import DataReader
from .writer import DataWriter
>>>>>>> 2355db2c


def compute_and_save_predictions(config_file_or_obj_or_dict,
                                 output_file,
                                 feats_file=None):
    """
    Run ``rsmpredict`` with given configuration file and generate
    predictions (and, optionally, pre-processed feature values).

    Parameters
    ----------
    config_file_or_obj_or_dict : str or pathlib.Path or dict or Configuration
        Path to the experiment configuration file either a a string
        or as a ``pathlib.Path`` object. Users can also pass a
        ``Configuration`` object that is in memory or a Python dictionary
        with keys corresponding to fields in the configuration file. Given a
        configuration file, any relative paths in the configuration file
        will be interpreted relative to the location of the file. Given a
        ``Configuration`` object, relative paths will be interpreted
        relative to the ``configdir`` attribute, that _must_ be set. Given
        a dictionary, the reference path is set to the current directory.
    output_file : str
        The output file containing the predictions.
    feats_file : str, optional
        Path to the output file for saving preprocessed feature values.

    Raises
    ------
    FileNotFoundError
        If any of the files contained in ``config_file_or_obj_or_dict`` cannot
        be located, or if ``experiment_dir`` does not exist, or if ``experiment_dir``
        does not contain the required output needed from an rsmtool experiment.
    """

    logger = logging.getLogger(__name__)

    configuration = configure('rsmpredict', config_file_or_obj_or_dict)

    # get the experiment ID
    experiment_id = configuration['experiment_id']

    # Get output format
    file_format = configuration.get('file_format', 'csv')

    # Get DataWriter object
    writer = DataWriter(experiment_id)

    # get the input file containing the feature values
    # for which we want to generate the predictions
    input_features_file = DataReader.locate_files(configuration['input_features_file'],
                                                  configuration.configdir)
    if not input_features_file:
        raise FileNotFoundError('Input file {} does not exist'
                                ''.format(configuration['input_features_file']))

    experiment_dir = DataReader.locate_files(configuration['experiment_dir'],
                                             configuration.configdir)
    if not experiment_dir:
        raise FileNotFoundError('The directory {} does not exist.'
                                ''.format(configuration['experiment_dir']))
    else:
        experiment_output_dir = normpath(join(experiment_dir, 'output'))
        if not exists(experiment_output_dir):
            raise FileNotFoundError('The directory {} does not contain '
                                    'the output of an rsmtool experiment.'.format(experiment_dir))

    # find all the .model files in the experiment output directory
    model_files = glob.glob(join(experiment_output_dir, '*.model'))
    if not model_files:
        raise FileNotFoundError('The directory {} does not contain any rsmtool models.'
                                ''.format(experiment_output_dir))

    experiment_ids = [splitext(basename(mf))[0] for mf in model_files]
    if experiment_id not in experiment_ids:
        raise FileNotFoundError('{} does not contain a model for the experiment "{}". '
                                'The following experiments are contained in this '
                                'directory: {}'.format(experiment_output_dir,
                                                       experiment_id,
                                                       experiment_ids))

    # check that the directory contains outher required files
    required_file_types = ['feature', 'postprocessing_params']
    for file_type in required_file_types:
        expected_file_name = "{}_{}.csv".format(experiment_id, file_type)
        if not exists(join(experiment_output_dir, expected_file_name)):
            raise FileNotFoundError('{} does not contain the required file '
                                    '{} that was generated during the '
                                    'original model training'.format(experiment_output_dir,
                                                                     expected_file_name))

    logger.info('Reading input files.')

    feature_info = join(experiment_output_dir,
                        '{}_feature.csv'.format(experiment_id))

    post_processing = join(experiment_output_dir,
                           '{}_postprocessing_params.csv'.format(experiment_id))

    file_paths = [input_features_file, feature_info, post_processing]
    file_names = ['input_features',
                  'feature_info',
                  'postprocessing_params']

    converters = {'input_features': configuration.get_default_converter()}

    # Initialize the reader
    reader = DataReader(file_paths, file_names, converters)
    data_container = reader.read(kwargs_dict={'feature_info': {'index_col': 0}})

    # load the Modeler to generate the predictions
    model = Modeler.load_from_file(join(experiment_output_dir,
                                        '{}.model'.format(experiment_id)))

    # Add the model to the configuration object
    configuration['model'] = model

    # Initialize the processor
    processor = FeaturePreprocessor()

    (processed_config,
     processed_container) = processor.process_data(configuration,
                                                   data_container,
                                                   context='rsmpredict')

    # save the pre-processed features to disk if we were asked to
    if feats_file is not None:
        logger.info('Saving pre-processed feature values to {}'.format(feats_file))

        feats_dir = dirname(feats_file)

        # create any directories needed for the output file
        os.makedirs(feats_dir, exist_ok=True)

        _, feats_filename = split(feats_file)
        feats_filename, _ = splitext(feats_filename)

        # Write out files
        writer.write_experiment_output(feats_dir,
                                       processed_container,
                                       include_experiment_id=False,
                                       dataframe_names=['features_processed'],
                                       new_names_dict={'features_processed':
                                                       feats_filename},
                                       file_format=file_format)

    if (output_file.lower().endswith('.csv') or
            output_file.lower().endswith('.xlsx')):

        output_dir = dirname(output_file)
        _, filename = split(output_file)
        filename, _ = splitext(filename)

    else:
        output_dir = output_file
        filename = 'predictions_with_metadata'

    # create any directories needed for the output file
    os.makedirs(output_dir, exist_ok=True)

    # save the predictions to disk
    logger.info('Saving predictions.')

    # Write out files
    writer.write_experiment_output(output_dir,
                                   processed_container,
                                   include_experiment_id=False,
                                   dataframe_names=['predictions_with_metadata'],
                                   new_names_dict={'predictions_with_metadata':
                                                   filename},
                                   file_format=file_format)

    # save excluded responses to disk
    if not processed_container.excluded.empty:

        # save the predictions to disk
        logger.info('Saving excluded responses to {}'.format(join(output_dir,
                                                                  '{}_excluded_responses.csv'
                                                                  ''.format(filename))))

        # Write out files
        writer.write_experiment_output(output_dir,
                                       processed_container,
                                       include_experiment_id=False,
                                       dataframe_names=['excluded'],
                                       new_names_dict={'excluded':
                                                       '{}_excluded_responses'
                                                       ''.format(filename)},
                                       file_format=file_format)


def main():

    # set up the basic logging config
    formatter = LogFormatter()

    handler = logging.StreamHandler(sys.stdout)
    handler.setFormatter(formatter)

    logging.root.addHandler(handler)
    logging.root.setLevel(logging.INFO)

    # to set up the argument parser, we first need to instantiate options
    # specific to rsmpredictso we use the `CmdOption` namedtuples
    non_standard_options = [CmdOption(dest='output_file',
                                      help="Output file where predictions will be saved"),
                            CmdOption(dest='preproc_feats_file',
                                      help="Output file to save the pre-processed "
                                           "version of the features",
                                      longname='features',
                                      required=False)]

    # now call the helper function to instantiate the parser for us
    parser = setup_rsmcmd_parser('rsmpredict',
                                 uses_output_directory=False,
                                 extra_run_options=non_standard_options)

    # if the first argument is not one of the valid sub-commands
    # or one of the valid optional arguments, then assume that they
    # are arguments for the "run" sub-command. This allows the
    # old style command-line invocations to work without modification.
    if sys.argv[1] not in ['run',
                           'quickstart'
                           '-h', '--help',
                           '-V', '--version']:
        args_to_pass = ['run'] + sys.argv[1:]
    else:
        args_to_pass = sys.argv[1:]
    args = parser.parse_args(args=args_to_pass)

    # call the appropriate function based on which sub-command was run
    if args.subcommand == 'run':

        # run the experiment
        preproc_feats_file = None
        if args.preproc_feats_file:
            preproc_feats_file = abspath(args.preproc_feats_file)
        compute_and_save_predictions(abspath(args.config_file),
                                     abspath(args.output_file),
                                     feats_file=preproc_feats_file)

    else:
        pass


if __name__ == '__main__':
    main()<|MERGE_RESOLUTION|>--- conflicted
+++ resolved
@@ -25,21 +25,13 @@
                      splitext,
                      split)
 
-<<<<<<< HEAD
-from rsmtool.configuration_parser import configure
-from rsmtool.modeler import Modeler
-from rsmtool.preprocessor import FeaturePreprocessor
-from rsmtool.reader import DataReader
-from rsmtool.utils import LogFormatter, CmdOption, setup_rsmcmd_parser
-from rsmtool.writer import DataWriter
-=======
-from . import VERSION_STRING
 from .configuration_parser import configure
 from .modeler import Modeler
 from .preprocessor import FeaturePreprocessor
 from .reader import DataReader
+from .utils.commandline import setup_rsmcmd_parser, CmdOption
+from .utils.logging import LogFormatter
 from .writer import DataWriter
->>>>>>> 2355db2c
 
 
 def compute_and_save_predictions(config_file_or_obj_or_dict,
