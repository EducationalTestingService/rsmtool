#!/usr/bin/env python

"""
Utility to generate predictions on new data
from existing RSMTool models.

:author: Jeremy Biggs (jbiggs@ets.org)
:author: Anastassia Loukina (aloukina@ets.org)
:author: Nitin Madnani (nmadnani@ets.org)

:organization: ETS
"""

import glob
import logging
import os
import sys

from os.path import (abspath,
                     basename,
                     dirname,
                     exists,
                     join,
                     normpath,
                     splitext,
                     split)

from .configuration_parser import configure
from .modeler import Modeler
from .preprocessor import FeaturePreprocessor
from .reader import DataReader
from .utils.commandline import (generate_configuration,
                                setup_rsmcmd_parser,
                                CmdOption)
from .utils.constants import VALID_PARSER_SUBCOMMANDS
from .utils.logging import LogFormatter
from .writer import DataWriter


def compute_and_save_predictions(config_file_or_obj_or_dict,
                                 output_file,
                                 feats_file=None):
    """
    Run ``rsmpredict`` with given configuration file and generate
    predictions (and, optionally, pre-processed feature values).

    Parameters
    ----------
<<<<<<< HEAD
    config_file_or_obj : str or pathlib.Path or Configuration or Dictionary
        Path to the experiment configuration file.
        Users can also pass a `Configuration` object that is in memory.
        Relative paths in the configuration file will be interpreted relative
        to the location of the file. For configuration object
        `.configdir` needs to be set to indicate the reference path. If
        the user passes a dictionary, the reference path will be set to
        the current directory and all relative paths will be resolved relative
        to this path.
=======
    config_file_or_obj_or_dict : str or pathlib.Path or dict or Configuration
        Path to the experiment configuration file either a a string
        or as a ``pathlib.Path`` object. Users can also pass a
        ``Configuration`` object that is in memory or a Python dictionary
        with keys corresponding to fields in the configuration file. Given a
        configuration file, any relative paths in the configuration file
        will be interpreted relative to the location of the file. Given a
        ``Configuration`` object, relative paths will be interpreted
        relative to the ``configdir`` attribute, that _must_ be set. Given
        a dictionary, the reference path is set to the current directory.
<<<<<<< HEAD
>>>>>>> unpin-pandas-and-numpy
    output_dir : str
        Path to the output directory for saving files.
    feats_file (optional): str
=======
    output_file : str
        The path to the output file.
    feats_file : str, optional
>>>>>>> ddb04522
        Path to the output file for saving preprocessed feature values.

    Raises
    ------
    FileNotFoundError
        If any of the files contained in ``config_file_or_obj_or_dict`` cannot
        be located, or if ``experiment_dir`` does not exist, or if ``experiment_dir``
        does not contain the required output needed from an rsmtool experiment.
    RuntimeError
        If the name of the output file does not end in '.csv', '.tsv', or '.xlsx'.
    """

    logger = logging.getLogger(__name__)

    configuration = configure('rsmpredict', config_file_or_obj_or_dict)

    # get the experiment ID
    experiment_id = configuration['experiment_id']

    # Get output format
    file_format = configuration.get('file_format', 'csv')

    # Get DataWriter object
    writer = DataWriter(experiment_id)

    # get the input file containing the feature values
    # for which we want to generate the predictions
    input_features_file = DataReader.locate_files(configuration['input_features_file'],
                                                  configuration.configdir)
    if not input_features_file:
        raise FileNotFoundError('Input file {} does not exist'
                                ''.format(configuration['input_features_file']))

    experiment_dir = DataReader.locate_files(configuration['experiment_dir'],
                                             configuration.configdir)
    if not experiment_dir:
        raise FileNotFoundError('The directory {} does not exist.'
                                ''.format(configuration['experiment_dir']))
    else:
        experiment_output_dir = normpath(join(experiment_dir, 'output'))
        if not exists(experiment_output_dir):
            raise FileNotFoundError('The directory {} does not contain '
                                    'the output of an rsmtool experiment.'.format(experiment_dir))

    # find all the .model files in the experiment output directory
    model_files = glob.glob(join(experiment_output_dir, '*.model'))
    if not model_files:
        raise FileNotFoundError('The directory {} does not contain any rsmtool models.'
                                ''.format(experiment_output_dir))

    experiment_ids = [splitext(basename(mf))[0] for mf in model_files]
    if experiment_id not in experiment_ids:
        raise FileNotFoundError('{} does not contain a model for the experiment "{}". '
                                'The following experiments are contained in this '
                                'directory: {}'.format(experiment_output_dir,
                                                       experiment_id,
                                                       experiment_ids))

    # check that the directory contains outher required files
    required_file_types = ['feature', 'postprocessing_params']
    for file_type in required_file_types:
        expected_file_name = "{}_{}.csv".format(experiment_id, file_type)
        if not exists(join(experiment_output_dir, expected_file_name)):
            raise FileNotFoundError('{} does not contain the required file '
                                    '{} that was generated during the '
                                    'original model training'.format(experiment_output_dir,
                                                                     expected_file_name))

    logger.info('Reading input files.')

    feature_info = join(experiment_output_dir,
                        '{}_feature.csv'.format(experiment_id))

    post_processing = join(experiment_output_dir,
                           '{}_postprocessing_params.csv'.format(experiment_id))

    file_paths = [input_features_file, feature_info, post_processing]
    file_names = ['input_features',
                  'feature_info',
                  'postprocessing_params']

    converters = {'input_features': configuration.get_default_converter()}

    # Initialize the reader
    reader = DataReader(file_paths, file_names, converters)
    data_container = reader.read(kwargs_dict={'feature_info': {'index_col': 0}})

    # load the Modeler to generate the predictions
    model = Modeler.load_from_file(join(experiment_output_dir,
                                        '{}.model'.format(experiment_id)))

    # Add the model to the configuration object
    configuration['model'] = model

    # Initialize the processor
    processor = FeaturePreprocessor()

    (processed_config,
     processed_container) = processor.process_data(configuration,
                                                   data_container,
                                                   context='rsmpredict')

    # save the pre-processed features to disk if we were asked to
    if feats_file is not None:
        logger.info('Saving pre-processed feature values to {}'.format(feats_file))

        feats_dir = dirname(feats_file)

        # create any directories needed for the output file
        os.makedirs(feats_dir, exist_ok=True)

        _, feats_filename = split(feats_file)
        feats_filename, _ = splitext(feats_filename)

        # Write out files
        writer.write_experiment_output(feats_dir,
                                       processed_container,
                                       include_experiment_id=False,
                                       dataframe_names=['features_processed'],
                                       new_names_dict={'features_processed':
                                                       feats_filename},
                                       file_format=file_format)

    if (output_file.lower().endswith('.csv') or
            output_file.lower().endswith('.xlsx')):

        output_dir = dirname(output_file)
        _, filename = split(output_file)
        filename, _ = splitext(filename)

    else:
        output_dir = output_file
        filename = 'predictions_with_metadata'

    # create any directories needed for the output file
    os.makedirs(output_dir, exist_ok=True)

    # save the predictions to disk
    logger.info('Saving predictions.')

    # Write out files
    writer.write_experiment_output(output_dir,
                                   processed_container,
                                   include_experiment_id=False,
                                   dataframe_names=['predictions_with_metadata'],
                                   new_names_dict={'predictions_with_metadata':
                                                   filename},
                                   file_format=file_format)

    # save excluded responses to disk
    if not processed_container.excluded.empty:

        # save the predictions to disk
        logger.info('Saving excluded responses to {}'.format(join(output_dir,
                                                                  '{}_excluded_responses.csv'
                                                                  ''.format(filename))))

        # Write out files
        writer.write_experiment_output(output_dir,
                                       processed_container,
                                       include_experiment_id=False,
                                       dataframe_names=['excluded'],
                                       new_names_dict={'excluded':
                                                       '{}_excluded_responses'
                                                       ''.format(filename)},
                                       file_format=file_format)


def main():

    # set up the basic logging configuration
    formatter = LogFormatter()

    # we need two handlers, one that prints to stdout
    # for the "run" command and one that prints to stderr
    # from the "generate" command; the latter is important
    # because do not want the warning to show up in the
    # generated configuration file
    stdout_handler = logging.StreamHandler(sys.stdout)
    stdout_handler.setFormatter(formatter)

    stderr_handler = logging.StreamHandler(sys.stderr)
    stderr_handler.setFormatter(formatter)

    # to set up the argument parser, we first need to instantiate options
    # specific to rsmpredictso we use the `CmdOption` namedtuples
    non_standard_options = [CmdOption(dest='output_file',
                                      help="output file where predictions will be saved."),
                            CmdOption(dest='preproc_feats_file',
                                      help="if specified, the preprocessed features "
                                           "will be saved in this file",
                                      longname='features',
                                      required=False)]

    # now call the helper function to instantiate the parser for us
    parser = setup_rsmcmd_parser('rsmpredict',
                                 uses_output_directory=False,
                                 extra_run_options=non_standard_options)

    # if the first argument is not one of the valid sub-commands
    # or one of the valid optional arguments, then assume that they
    # are arguments for the "run" sub-command. This allows the
    # old style command-line invocations to work without modification.
    if sys.argv[1] not in VALID_PARSER_SUBCOMMANDS + ['-h', '--help',
                                                      '-V', '--version']:
        args_to_pass = ['run'] + sys.argv[1:]
    else:
        args_to_pass = sys.argv[1:]
    args = parser.parse_args(args=args_to_pass)

    # call the appropriate function based on which sub-command was run
    if args.subcommand == 'run':

        # when running, log to stdout
        logging.root.addHandler(stdout_handler)

        # run the experiment
        preproc_feats_file = None
        if args.preproc_feats_file:
            preproc_feats_file = abspath(args.preproc_feats_file)
        compute_and_save_predictions(abspath(args.config_file),
                                     abspath(args.output_file),
                                     feats_file=preproc_feats_file)

    else:

        # when generating, log to stderr
        logging.root.addHandler(stderr_handler)

        # auto-generate an example configuration and print it to STDOUT
        configuration = generate_configuration('rsmpredict',
                                               as_string=True,
                                               suppress_warnings=args.quiet)
        print(configuration)


if __name__ == '__main__':
    main()<|MERGE_RESOLUTION|>--- conflicted
+++ resolved
@@ -46,17 +46,6 @@
 
     Parameters
     ----------
-<<<<<<< HEAD
-    config_file_or_obj : str or pathlib.Path or Configuration or Dictionary
-        Path to the experiment configuration file.
-        Users can also pass a `Configuration` object that is in memory.
-        Relative paths in the configuration file will be interpreted relative
-        to the location of the file. For configuration object
-        `.configdir` needs to be set to indicate the reference path. If
-        the user passes a dictionary, the reference path will be set to
-        the current directory and all relative paths will be resolved relative
-        to this path.
-=======
     config_file_or_obj_or_dict : str or pathlib.Path or dict or Configuration
         Path to the experiment configuration file either a a string
         or as a ``pathlib.Path`` object. Users can also pass a
@@ -67,16 +56,9 @@
         ``Configuration`` object, relative paths will be interpreted
         relative to the ``configdir`` attribute, that _must_ be set. Given
         a dictionary, the reference path is set to the current directory.
-<<<<<<< HEAD
->>>>>>> unpin-pandas-and-numpy
-    output_dir : str
-        Path to the output directory for saving files.
-    feats_file (optional): str
-=======
     output_file : str
         The path to the output file.
     feats_file : str, optional
->>>>>>> ddb04522
         Path to the output file for saving preprocessed feature values.
 
     Raises
