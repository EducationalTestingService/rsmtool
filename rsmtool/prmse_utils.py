"""
Utility classes and functions related to computing test
theory based evaluations

:author: Anastassia Loukina (aloukina@ets.org)
:author: Jeremy Biggs (jbiggs@ets.org)
:author: Nitin Madnani (nmadnani@ets.org)

:date: 05/20/2019
:organization: ETS
"""

import pandas as pd


def compute_variance_of_errors(df,
                               h1_column='sc1',
                               h2_column='sc2',):
    """
    Compute variance of errors in human scores.

    Parameters
    ----------
    df : pandas DataFrame
        Input data frame. Must contain columns `h1_column` and `h2_column`.
    h1_column : str, optional
        The first human score column name.
        Defaults to 'sc1'.
    h2_column : str, optional
        The second human score column name.
        Defaults to 'sc2'.

    Returns
    -------
    variance_errors_human: float
         Variance of errors in human scores

    Raises
    ------
    ValueError
         If any of the values in `h2_column` or `h1_column` are NaN.
    """

    # check that all responses are double scored
    if df[h2_column].isnull().any() or df[h1_column].isnull().any():
        raise ValueError("Variance of errors should only be computed on double-scored responses.")

    N = len(df)

    # estimate variance of errors in human scores for double-scored responses
    # as 1/2 of average squared difference between the two scores
    variance_errors_human = 1 / (2 * N) * ((df[h1_column] - df[h2_column])**2).sum()

    return variance_errors_human


def compute_true_score_var_subset_double_scored(single_human_scores,
                                                double_human_scores,
                                                variance_errors_human):
    """
    Compute variance of true scores
    in a situation where only some
    of the responses are double scored.

    Parameters
    ----------
    single_human_scores : pandas Series
        Human scores for single-scored responses
    double_human_scores : pandas Series
       Human scores for double-scored responses
    variance_errors_human : float
        Estimated variance of errors in human scores

    Returns
    -------
    variance_true_scores : float
        Variance of true scores
    """

    # N of examinees with 1 human score.
    n_1 = len(single_human_scores)

    # N of examinees with 2 human scores.
    n_2 = len(double_human_scores)

    N = n_1 + n_2

    # compute squared deviation of sc_bar score for each responses
    # from mean sc_bar score.
    # This is then multiplied by a coefficient corresponding to the number
    # of human scores (1 for single scores responses, 2 for double-scored responses)
    # so that the responses with higher number of human scores are
    # weighed higher

    sc_bar_mean = pd.concat([single_human_scores, double_human_scores]).mean()

    squared_dist_single = (single_human_scores - sc_bar_mean)**2
    squared_dist_double = 2 * (double_human_scores - sc_bar_mean)**2

    # concatenate both data frames
    squared_dist = pd.concat([squared_dist_single, squared_dist_double], sort=True)

    # third, compute variance of true scores.

    # the numerator corresponds to the weighed sum of squares adjusted for
    # the estimated variance or errors in human scores
    numerator = (squared_dist.sum() - (N - 1) * variance_errors_human)

    # the denominator is construed to ensure correct treatment of 
    # all cases regardless of what percentage responses is double-scored
    denominator = (N - 1) + (n_2 * (n_1 + 2 * n_2 - 2)) / (n_1 + 2 * n_2)

    variance_true_scores = numerator / denominator

    return variance_true_scores


def compute_mse_subset_double_scored(single_human_scores,
                                     double_human_scores,
                                     single_system_scores,
                                     double_system_scores,
                                     variance_errors_human):
    """
    Compute MSE when predicting true score from system scores
    in a situation where only some
    of the responses are double scored.

    Parameters
    ----------
    single_human_scores : pandas Series
        Human scores for single-scored responses
    double_human_scores : pandas Series
       Human scores for double-scored responses
    single_system_scores : pandas Series
        System scores for single-scored responses
    double_human_scores : pandas Series
<<<<<<< HEAD
        System scores for double_scored responses
    variance_errors_human : float
=======
        System scores for double-scored responses
    v_e : float
>>>>>>> 46b5e070
        Variance of errors in human scores

    Returns
    -------
    mse : float
       Mean squared error
    """

    # N of examinees with 1 human score.
    n_1 = len(single_human_scores)

    # N of examinees with 2 human scores.
    n_2 = len(double_human_scores)

    N = n_1 + n_2

    # compute squared error c_i*(sc_bar_i - system_i)**2.
    # Note that for double-scored responses c = 2.
    se_single = (single_human_scores - single_system_scores)**2
    se_double = 2 * (double_human_scores - double_system_scores)**2

    # concatenate both sets
    se = pd.concat([se_single, se_double], sort=True)

    # Compute mean squared error when predicting true score
    mse = (se.sum() - N * variance_errors_human) / (n_1 + 2 * n_2)

    return mse


def compute_true_score_var_all_double_scored(human_scores,
                                             variance_errors_human):
    """
    Compute variance of true scores
    in a situation where all
    responses are double scored.

    Parameters
    ----------
    human_scores : pandas Series
        Human scores used to compute the variance
    variance_errors_human : float
        Variance of errors in human scores

    Returns
    -------
    variance_true_scores : float
        Variance of true scores
    """
    N = len(human_scores)

    # compute sum of squared deviations of observed human scores from
    # mean score
    numerator = ((human_scores - human_scores.mean())**2).sum() 

    denominator = (N - 1)

    # compute variance of true scores as variance of observed
    # scores adjusted for estimated variance of errors in human scores
    variance_true_scores = numerator/denominator  - variance_errors_human/ 2

    return variance_true_scores


def compute_mse_all_double_scored(human_scores,
                                  system_scores,
                                  variance_errors_human):
    """
    Compute MSE when predicting true score from system scores
    in a situation where all
    of the responses are double scored.

    Parameters
    ----------
    human_scores : pandas Series
        Human scores
    system_scores : pandas Series
        System scores
    variance_errors_human : float
        Variance of errors in human scores

    Returns
    -------
    mse : float
        Mean squared error
    """

    N = len(human_scores)

    # compute MSE when predicting true score from system score
    # as MSE for observed scores adjusted for estimated variance of errors
    # in human scores
    mse = ((human_scores - system_scores)**2).sum() / N - variance_errors_human / 2

    return mse


def compute_prmse(df,
                  system_score_columns,
                  h1_column='sc1',
                  h2_column='sc2',
                  ddof=1):
    """
    Compute Proportional Reduction in Mean Squared Error (PRMSE)
    when predicting true score from system scores.

    Parameters
    ----------
    df: pandas DataFrame
        Input data frame. Must contain columns `sc1`, `sc2` and the columns
        `listed in system_score_columns`.
    system_score_columns: str or list
        System score column name or list of columns containing system scores
    h1_column : str, optional
        The first human score column name.
        Defaults to 'sc1'.
    h2_column : str, optional
        The second human score column name.
        Defaults to 'sc2'.
    ddof : int, optional
        Means Delta Degrees of Freedom. The divisor used in
        calculations is N - ddof, where N represents the
        number of elements.
        Defaults to 1.

    Returns
    -------
    prmse_metrics: pandas DataFrame
        DataFrame containing different evaluation metrics related to the evaluation
        of system scores against true scores:
        - `N`: total number of responses
        - `N_single`: total number of responses with a single human score
        - `N_double`: total number of responses with two human scores
        - `h1_var_single`: variance of first human score for single-scored responses
        - `h1_var_double`: variance of first human score for double-scored responses
        - `h2_var_double`: variance of second human score for double-scored responses
        - `tru_var`: estimated true score variance
        - `system_var_all`:  variance of system scores for all responses
        - `system_var_double`: variance of system scores for double-scored responses
        - `mse_true`: mean squared error when predicting true score from machine score
        - `prmse`: proportional reduction in mean squared error when predicting true score
    """
    if isinstance(system_score_columns, str):
        system_score_columns = [system_score_columns]

    # Split the data into single-scored and double-scored responses
    score_mask = df[h2_column].isnull()

    df_single = df[score_mask].copy()
    df_double = df[~score_mask].copy()

    # compute variance of errors
    variance_errors_human = compute_variance_of_errors(df_double,
                                                       h1_column,
                                                       h2_column)

    # compute average score for double-scored responses
    df_double['sc_bar'] = (df_double[h1_column] + df_double[h2_column]) / 2

    # compute variance of true scores
    if len(df_single) > 0:
        variance_true_scores = compute_true_score_var_subset_double_scored(df_single[h1_column],
                                                                           df_double['sc_bar'],
                                                                           variance_errors_human)

    else:
        variance_true_scores = compute_true_score_var_all_double_scored(df_double['sc_bar'],
                                                                        variance_errors_human)

    
    # compute MSE for each type of score
    prmse_all = []
    for system in system_score_columns:
        if len(df_single) > 0:
            mse = compute_mse_subset_double_scored(df_single[h1_column],
                                                   df_double['sc_bar'],
                                                   df_single[system],
                                                   df_double[system],
                                                   variance_errors_human)
        else:
            mse = compute_mse_all_double_scored(df_double['sc_bar'],
                                                df_double[system],
                                                variance_errors_human)

        prmse_metrics = pd.Series({'sys_var_single': df_single[system].var(ddof=ddof),
                                   'sys_var_double': df_double[system].var(ddof=ddof),
                                   'mse_true': mse,
                                   'prmse_true': 1 - mse / var_t}, name=system)
        prmse_all.append(prmse_metrics)

    # combine all results together
    df_prmse = pd.concat(prmse_all, axis=1, sort=True).transpose()

    # add numbers that are the same for all types of scores
    df_prmse.insert(0, 'N', len(df))
    df_prmse.insert(1, 'N_single', len(df_single))
    df_prmse.insert(2, 'N_double', len(df_double))
    df_prmse.insert(3, 'h1_var_single', df_single[h1_column].var(ddof=ddof))
    df_prmse.insert(4, 'h1_var_double', df_double[h1_column].var(ddof=ddof))
    df_prmse.insert(5, 'h2_var_double', df_double[h2_column].var(ddof=ddof))
    df_prmse.insert(6, 'true_var', var_t)

    return df_prmse<|MERGE_RESOLUTION|>--- conflicted
+++ resolved
@@ -134,13 +134,8 @@
     single_system_scores : pandas Series
         System scores for single-scored responses
     double_human_scores : pandas Series
-<<<<<<< HEAD
-        System scores for double_scored responses
+        System scores for double-scored responses
     variance_errors_human : float
-=======
-        System scores for double-scored responses
-    v_e : float
->>>>>>> 46b5e070
         Variance of errors in human scores
 
     Returns
@@ -192,15 +187,12 @@
     """
     N = len(human_scores)
 
-    # compute sum of squared deviations of observed human scores from
-    # mean score
-    numerator = ((human_scores - human_scores.mean())**2).sum() 
-
-    denominator = (N - 1)
+    # compute variance of observed human scores:
+    variance_observed_scores = ((human_scores - human_scores.mean())**2).sum() / (N-1)
 
     # compute variance of true scores as variance of observed
     # scores adjusted for estimated variance of errors in human scores
-    variance_true_scores = numerator/denominator  - variance_errors_human/ 2
+    variance_true_scores = variance_observed_scores - variance_errors_human / 2
 
     return variance_true_scores
 
