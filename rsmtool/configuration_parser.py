--- conflicted
+++ resolved
@@ -980,13 +980,8 @@
         # matches the list of experiment_dirs.
         if context == 'rsmsummarize' and new_config['experiment_names']:
             if len(new_config['experiment_names']) != len(new_config['experiment_dirs']):
-<<<<<<< HEAD
-                raise ValueError("The total number of specified experiment names should be the same"
-                                 " as the total number of specified experiment dirs")
-=======
                 raise ValueError("The number of specified experiment names should be the same"
                                  " as the number of specified experiment directories.")
->>>>>>> 974dd8d5
 
         # 13. Clean up config dict to keep only context-specific fields
         context_relevant_fields = (CHECK_FIELDS[context]['optional'] +
