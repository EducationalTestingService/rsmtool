--- conflicted
+++ resolved
@@ -80,13 +80,6 @@
         # Raise an error if the user specified a list of experiment names 
         # but we found several .jsons in the same directory
         if experiment_name and len(jsons) > 1:
-<<<<<<< HEAD
-            raise ValueError("{} contains several experiment jsons "
-                             "To use custom experiment names "
-                             "You must have a separate "
-                             "directory for each experiment.")
-        
-=======
             raise ValueError("{} seems to contain the output of multiple experiments. "
                              "In order to use custom experiment names, you must have "
                              "a separate directory "
@@ -96,7 +89,6 @@
         # [(json, None)] if no experiment name has been specified. 
         # If the folder contains the output of multiple experiments, return
         # [(json1, None), (json2, None) .... ]
->>>>>>> 974dd8d5
         return list(zip(jsons, [experiment_name]*len(jsons)))
 
 
@@ -159,15 +151,8 @@
 
     # Get experiment names if any
     experiment_names = configuration.get('experiment_names')
-<<<<<<< HEAD
-    if experiment_names:
-        dirs_with_names = zip(experiment_dirs, experiment_names)
-    else:
-        dirs_with_names = zip(experiment_dirs, [None]*len(experiment_dirs))
-=======
     experiment_names = experiment_names if experiment_names else [None]*len(experiment_dirs)
     dirs_with_names = zip(experiment_dirs, experiment_names)
->>>>>>> 974dd8d5
 
 
     # check the experiment dirs and assemble the list of csvdir and jsons
