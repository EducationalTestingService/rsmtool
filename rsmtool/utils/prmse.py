"""
Utility classes and functions related to computing test
theory based evaluations.

The derivations and formulas were provided by Matt Johnson.

:author: Anastassia Loukina (aloukina@ets.org)
:author: Nitin Madnani (nmadnani@ets.org)

:organization: ETS
"""

import pandas as pd
import numpy as np


def get_n_human_scores(human_scores):
    """
    Get the number of available human scores for each response.

    Parameters
    ----------
    human_scores : array-like of shape (n_samples, n_ratings)
        Human ratings for each response.

    Returns
    -------
    n_scores : array-like of shape (n_samples, )
        Total number of not None human scores
    """
    n_scores = (~np.isnan(human_scores)).sum(axis=1)
    return n_scores


def variance_of_errors(human_scores):
    """
    Estimate the variance of errors in human scores.

    Parameters
    ----------
    human_scores : array-like of shape (n_samples, n_ratings)
        Human ratings for each response.

    Returns
    -------
    variance_of_errors : float
        Estimated variance of errors in human scores.
    '''

<<<<<<< HEAD
    # we first compute the total number of scores
    # available for each response
=======
    # if the user passed a pandas data frame, convert it to a numpy array since
    #  having column names interferes with the following computations

    if isinstance(human_scores, pd.DataFrame):
        human_scores = human_scores.to_numpy()

    # we only use responses with more than 1 score
>>>>>>> f316c2e0

    n_scores = get_n_human_scores(human_scores)

    # we will only be using responses with more
    # than one score
    multiple_mask = n_scores > 1

    # raise an error if we don't have any such responses
    if multiple_mask.sum() == 0:
        raise ValueError("Variance of human errors "
                         "necessary for true score "
                         "evaluations requires "
                         "at least a subset of responses "
                         "to be scored by 2 or more "
                         "raters.")

    # only select the responses with multiple scores
    multiple_scores = human_scores[multiple_mask]

    n_scores = n_scores[multiple_mask]

    # now let's compute the rater error variance for each
    # response
    response_variances = np.nanvar(multiple_scores, ddof=1, axis=1)

    # finally, let's compute the variance of errors as a weighted average
    # of response variances

    variance_of_errors = np.average(response_variances, weights=n_scores - 1)

    return variance_of_errors


def true_score_variance(human_scores,
                        variance_errors_human=None):

    """
    Compute variance of true scores for multiple raters.

    Parameters
    ----------
    human_scores : array-like of shape (n_samples, n_ratings)
        Human ratings for each response.

    variance_errors_human : float
        Estimated variance of errors in human scores
        When no value is supplied, the variance will
        be estimated from the data. In this case
        at least some responses must have more than
        one human score.


    Returns
    -------
    variance_true_scores : float
        Variance of true scores.
    """

    # if we don't have variance of errors, compute it
    # from the data

    if variance_errors_human is None:
        variance_errors_human = variance_of_errors(human_scores)

    # compute mean human score and total number of scores
    # for each response
    mean_scores = np.nanmean(human_scores, axis=1)
    n_scores = get_n_human_scores(human_scores)

    # compute overall mean
    mean_human_score = np.nanmean(human_scores)

    # let N be total number of responses
    N = len(human_scores)

    # let M be total number of human ratings
    M = n_scores.sum()

    # compute squared deviations
    squared_devs = (mean_scores - mean_human_score)**2

    # adjust them by the number of human scores available
    # for each responses: deviations with higher number of
    # human scores are assigned a greater weight
    adjusted_squared_devs = n_scores * squared_devs

    # compute sum of squares
    sum_of_squares = adjusted_squared_devs.sum()

    # now compute the numerator as sum of squares
    # adjusted for the variance of human errors
    numerator = sum_of_squares - (N-1) * variance_errors_human

    # compute the denominator as the adjusted total number of scores
    denominator = M - ((n_scores**2).sum() / M)

    # finally compute variance of true scores
    variance_true_scores = numerator / denominator

    return variance_true_scores


def mse_true(system,
             human_scores,
             variance_errors_human=None):

    """
    Compute mean squared error (MSE) when predicting true score
    from system score.

    Parameters
    ----------
    system : array-like of shape (n_samples,)
        System scores for each response.
    human_scores : array-like of shape (n_samples, n_ratings)
        Human ratings for each response.
    variance_errors_human : float
        Estimated variance of errors in human scores
        When no value is supplied, the variance will
        be estimated from the data. In this case
        at least some responses must have more than
        one human score.


    Returns
    -------
    variance_true_scores : float
        Variance of true scores.
    """

    # if we don't have variance of errors, compute it
    # from the data

    if variance_errors_human is None:
        variance_errors_human = variance_of_errors(human_scores)


    # get total number of scores for each response
    n_scores = get_n_human_scores(human_scores)
    mean_scores = np.nanmean(human_scores, axis=1)

    N = len(system)

    se = ((mean_scores - system)**2) * n_scores

    # Compute mean squared error when predicting true score
    mse = (se.sum() - N * variance_errors_human) / n_scores.sum()
    return mse


def prmse_true(system,
               human_scores,
               variance_errors_human=None):
    """
    Compute Proportional Reduction in Mean Squared Error (PRMSE)
    when predicting true score from system scores.

    Parameters
    ----------
    system : array-like of shape (n_samples,)
        System scores for each response.
    human_scores : array-like of shape (n_samples, n_ratings)
        Human ratings for each response.
    variance_errors_human : float
        Estimated variance of errors in human scores
        When no value is supplied, the variance will
        be estimated from the data. In this case
        at least some responses must have more than
        one human score.

    Returns
    -------
    prmse : float
        Proportional reduction in mean squared error
    """

    # check that human_scors is a two dimensional array
    # and reshape if necessary
    if len(human_scores.shape) == 1:
        current_length = human_scores.shape[0]
        # first assume we have a pandas series
        try:
            human_scores = human_scores.values.reshape(current_length, 1)
        # if not, treat this as an array
        except AttributeError:
            human_scores = human_scores.reshape(current_length, 1)


    if variance_errors_human is None:
        variance_errors_human = variance_of_errors(human_scores)

    variance_true = true_score_variance(human_scores, variance_errors_human)

    mse = mse_true(system, human_scores, variance_errors_human)

    prmse = 1 - (mse / variance_true)

    return prmse


def get_true_score_evaluations(df,
                               system_score_columns,
                               human_score_columns,
                               variance_errors_human=None):
    """
    Get true score evaluations for reporting

    Parameters
    ----------
    df: pandas DataFrame
        Input data frame. Must contain columns listed in
        ``system_score_columns`` and ``human_score_columns``.
    system_score_columns: str or list
        System score column name or list of columns containing system scores.
    human_score_columns: str or list
        Human score column or list of columns containing human scores.
        True score evaluations require estimating variance of human errors,
        which can only be computed when a subset of responses has
        two or more human ratings. If  ``human_score_columns`` is
        a single column name,  ``variance_errors_human`` must also
        be specified.
    variance_errors_human : float
        Estimated variance of errors in human scores.
        If no value is supplied, the variance will
        be estimated from the data in which case
        some responses must have more than one
        human rating.



    Returns
    -------
    prmse_metrics: pandas DataFrame
        DataFrame containing different evaluation metrics related to the evaluation
        of system scores against true scores:
        - ``N``: total number of responses
        - ``N raters``: maximum number of ratings available for a single response
        - ``N_single``: total number of responses with a single human score
        - ``N_multiple``: total number of responses with more than one human score
        - ``variance_of_errors``: estimated variance of human errors
        - ``tru_var``: estimated true score variance
        - ``mse_true``: mean squared error when predicting true score from machine score
        - ``prmse``: proportional reduction in mean squared error when predicting true score
    """

    # check that if we only have one human column, we were also given
    # variance of errors
    if isinstance(human_score_columns, str):
        if variance_errors_human is None:
            raise(ValueError("True score evaluations require estimating "
                            "variance of human errors, "
                            "which can only be computed when a subset "
                            "of responses has two or more human ratings. "
                            "If a single human_score_column "
                            "is supplied, one must also specify variance_errors_human"))

    if isinstance(system_score_columns, str):
        system_score_columns = [system_score_columns]

    # compute variance of errors if it wasn't specified
    if variance_errors_human is None:
        variance_errors_human = variance_of_errors(df[human_score_columns])

    # compute prmse
    prmse_all = []
    for system in system_score_columns:
        mse = mse_true(df[system], df[human_score_columns], variance_errors_human)
        prmse = prmse_true(df[system], df[human_score_columns], variance_errors_human)
        prmse_metrics = pd.Series({'MSE true': mse,
                                   'PRMSE true': prmse}, name=system)
        prmse_all.append(prmse_metrics)

    df_prmse = pd.concat(prmse_all, axis=1, sort=True).transpose()

    score_counts = get_n_human_scores(df[human_score_columns])


    # compute values that are the same for all scores
    df_prmse.insert(0, 'N', len(df))
    df_prmse.insert(1, 'N raters', score_counts.max())
    df_prmse.insert(2, 'N single', (score_counts == 1).sum()),
    df_prmse.insert(3, 'N multiple', (score_counts > 1).sum()),
    df_prmse.insert(4, 'Variance of errors', variance_errors_human)
    df_prmse.insert(5, 'True score var',
                    true_score_variance(df[human_score_columns],
                                        variance_errors_human))
    return df_prmse<|MERGE_RESOLUTION|>--- conflicted
+++ resolved
@@ -45,20 +45,10 @@
     -------
     variance_of_errors : float
         Estimated variance of errors in human scores.
-    '''
-
-<<<<<<< HEAD
+    """
+
     # we first compute the total number of scores
     # available for each response
-=======
-    # if the user passed a pandas data frame, convert it to a numpy array since
-    #  having column names interferes with the following computations
-
-    if isinstance(human_scores, pd.DataFrame):
-        human_scores = human_scores.to_numpy()
-
-    # we only use responses with more than 1 score
->>>>>>> f316c2e0
 
     n_scores = get_n_human_scores(human_scores)
 
