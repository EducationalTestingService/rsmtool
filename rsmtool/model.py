"""
Functions dealing with training built-in or SKLL models

:author: Nitin Madnani (nmadnani@ets.org)
:author: Anastassia Loukina (aloukina@ets.org)
:organization: ETS
"""

import logging
import pickle

from math import log10, sqrt
from os.path import join

import numpy as np
import pandas as pd
import statsmodels.api as sm

from numpy.random import RandomState
from scipy.optimize import nnls
from sklearn.linear_model import LassoCV
from skll import FeatureSet, Learner

builtin_models = ['LinearRegression',
                  'EqualWeightsLR',
                  'RebalancedLR',
                  'NNLR',
                  'LassoFixedLambdaThenNNLR',
                  'LassoFixedLambdaThenLR',
                  'PositiveLassoCVThenLR',
                  'LassoFixedLambda',
                  'PositiveLassoCV',
                  'WeightedLeastSquares']

skll_models = ['AdaBoostRegressor',
               'DecisionTreeRegressor',
               'ElasticNet',
               'GradientBoostingRegressor',
               'KNeighborsRegressor',
               'Lasso',
               'LinearSVR',
               'RandomForestRegressor',
               'Ridge',
               'SGDRegressor',
               'SVR']


def model_fit_to_dataframe(fit):
    """
    Take an object containing a statsmodels OLS model fit and extact
    the main model fit metrics into a data frame.

    Parameters
    ----------
    fit : a statsmodels fit object
        Model fit object obtained from a linear model trained using
        `statsmodels.OLS`.

    Returns
    -------
    df_fit : pandas DataFrame
        Data frame with the main model fit metrics.
    """

    df_fit = pd.DataFrame({"N responses": [int(fit.nobs)]})
    df_fit['N features'] = int(fit.df_model)
    df_fit['R2'] = fit.rsquared
    df_fit['R2_adjusted'] = fit.rsquared_adj
    return df_fit


def ols_coefficients_to_dataframe(coefs):
    """
    Take a series containing OLS coefficients and convert it
    to a data frame.

    Parameters
    ----------
    coefs : pandas Series
        Series with feature names in the index and the coefficient
        values as the data, obtained from a linear model trained
        using `statsmodels.OLS`.

    Returns
    -------
    df_coef : pandas DataFrame
        Data frame with two columns, the first being the feature name
        and the second being the coefficient value.

    Note
    ----
    The first row in the output data frame is always for the intercept
    and the rest are sorted by feature name.
    """
    # first create a sorted data frame for all the non-intercept features
    non_intercept_columns = [c for c in coefs.index if c != 'const']
    df_non_intercept = pd.DataFrame(coefs.filter(non_intercept_columns), columns=['coefficient'])
    df_non_intercept.index.name = 'feature'
    df_non_intercept = df_non_intercept.sort_index()
    df_non_intercept.reset_index(inplace=True)

    # now create a data frame that just has the intercept
    df_intercept = pd.DataFrame([{'feature': 'Intercept',
                                  'coefficient': coefs['const']}])

    # append the non-intercept frame to the intercept one
    df_coef = df_intercept.append(df_non_intercept, ignore_index=True)

    # we always want to have the feature column first
    df_coef = df_coef[['feature', 'coefficient']]

    return df_coef


def skll_learner_params_to_dataframe(learner):
    """
    Take the given SKLL learner object and return a data
    frame containing its parameters.

    Parameters
    ----------
    learner : skll Learner object

    Returns
    -------
    df_coef : pandas DataFrame
        a data frame containing the model parameters
        from the given SKLL learner object.

    Note
    ----
    1. We use underlying `sklearn` model object to get at the
    coefficients and the intercept because the `model_params` attribute
    of the SKLL model ignores zero coefficients, which we do not want.

    2. The first row in the output data frame is always for the intercept
    and the rest are sorted by feature name.

    """
    # get the intercept, coefficients, and feature names
    intercept = learner.model.intercept_
    coefficients = learner.model.coef_
    feature_names = learner.feat_vectorizer.get_feature_names()

    # first create a sorted data frame for all the non-intercept features
    df_non_intercept = pd.DataFrame({'feature': feature_names,
                                     'coefficient': coefficients})
    df_non_intercept = df_non_intercept.sort_values(by=['feature'])

    # now create a data frame that just has the intercept
    df_intercept = pd.DataFrame([{'feature': 'Intercept',
                                  'coefficient': intercept}])

    # append the non-intercept frame to the intercept one
    df_coef = df_intercept.append(df_non_intercept, ignore_index=True)

    # we always want to have the feature column first
    df_coef = df_coef[['feature', 'coefficient']]

    return df_coef


def create_fake_skll_learner(df_coefficients):

    """
    Create fake SKLL linear regression learner object
    using the coefficients in the given data frame.

    Parameters
    ----------
    df_coefficients : pandas DataFrame
        Data frame containing the linear coefficients
        we want to create the fake SKLL model with.

    Returns
    -------
    learner: skll Learner object
        SKLL LinearRegression Learner object containing
        with the specified coefficients.
    """

    # get the logger
    logger = logging.getLogger(__name__)

    # initialize a random number generator
    randgen = RandomState(1234567890)

    # iterate over the coefficients
    coefdict = {}
    for feature, coefficient in df_coefficients.itertuples(index=False):
        if feature == 'Intercept':
            intercept = coefficient
        else:
            # exclude NA coefficients
            if coefficient == np.nan:
                logger.warning("No coefficient was estimated for "
                               "{}. This is likely due to exact "
                               "collinearity in the model. This "
                               "feature will not be used for model "
                               "building".format(feature))
            else:
                coefdict[feature] = coefficient

    learner = Learner('LinearRegression')
    num_features = len(coefdict)  # excluding the intercept
    fake_feature_values = randgen.rand(num_features)
    fake_features = [dict(zip(coefdict, fake_feature_values))]
    fake_fs = FeatureSet('fake', ids=['1'], labels=[1.0], features=fake_features)
    learner.train(fake_fs, grid_search=False)

    # now create its parameters from the coefficients from the built-in model
    learner.model.coef_ = learner.feat_vectorizer.transform(coefdict).toarray()[0]
    learner.model.intercept_ = intercept
    return learner


def train_builtin_model(model_name, df_train, experiment_id, csvdir, figdir):
    """
    Train one of the :ref:`built-in linear regression models <builtin_models>`.

    Parameters
    ----------
    model_name : str
        Name of the built-in model to train.
    df_train : pandas DataFrame
        Data frame containing the features on which
        to train the model. The data frame must contain the ID column named
        `spkitemid` and the numeric label column named `sc1`.
    experiment_id : str
        The experiment ID.
    csvdir : str
        Path to the `output` experiment output directory.
    figdir : str
        Path to the `figure` experiment output directory.

    Returns
    -------
    learner : `Learner` object
        SKLL `LinearRegression` `Learner <http://skll.readthedocs.io/en/latest/api/skll.html#skll.Learner>`_ object containing the
        coefficients learned by training the built-in model.
    """
    # get the columns that actually contain the feature values
    feature_columns = [c for c in df_train.columns if c not in ['spkitemid', 'sc1']]

    # LinearRegression (formerly empWt) : simple linear regression
    if model_name == 'LinearRegression':

        # get the feature columns
        X = df_train[feature_columns]

        # add the intercept
        X = sm.add_constant(X)

        # fit the model
        fit = sm.OLS(df_train['sc1'], X).fit()
        df_coef = ols_coefficients_to_dataframe(fit.params)
        learner = create_fake_skll_learner(df_coef)

        # we used all the features
        used_features = feature_columns

    # EqualWeightsLR (formerly eqWt) : all features get equal weight
    elif model_name == 'EqualWeightsLR':
        # we first compute a single feature that is simply the sum of all features
        df_train_eqwt = df_train.copy()
        df_train_eqwt['sumfeature'] = df_train_eqwt[feature_columns].apply(lambda row: np.sum(row), axis=1)

        # train a plain Linear Regression model
        X = df_train_eqwt['sumfeature']
        X = sm.add_constant(X)
        fit = sm.OLS(df_train_eqwt['sc1'], X).fit()

        # get the coefficient for the summed feature and the intercept
        coef = fit.params['sumfeature']
        const = fit.params['const']

        # now we need to assign this coefficient to all of the original
        # features and create a fake SKLL learner with these weights
        original_features = [c for c in df_train_eqwt.columns if c not in ['sc1',
                                                                           'sumfeature',
                                                                           'spkitemid']]
        coefs = pd.Series(dict([(origf, coef) for origf in original_features] + [('const', const)]))
        df_coef = ols_coefficients_to_dataframe(coefs)

        # create fake SKLL learner with these coefficients
        learner = create_fake_skll_learner(df_coef)

        # we used all the features
        used_features = feature_columns

    # RebalancedLR (formerly empWtBalanced) : balanced empirical weights
    # by changing betas [adapted from http://bit.ly/UTP7gS]
    elif model_name == 'RebalancedLR':

        # train a plain Linear Regression model
        X = df_train[feature_columns]
        X = sm.add_constant(X)
        fit = sm.OLS(df_train['sc1'], X).fit()

        # convert the model parameters into a data frame
        df_params = ols_coefficients_to_dataframe(fit.params)
        df_params = df_params.set_index('feature')

        # compute the betas for the non-intercept coefficients
        df_weights = df_params.loc[feature_columns]
        df_betas = df_weights.copy()
        df_betas['coefficient'] = df_weights['coefficient'].multiply(df_train[feature_columns].std(), axis='index') / df_train['sc1'].std()

        # replace each negative beta with delta and adjust
        # all the positive betas to account for this
        RT = 0.05
        df_positive_betas = df_betas[df_betas['coefficient'] > 0]
        df_negative_betas = df_betas[df_betas['coefficient'] < 0]
        delta = np.sum(df_positive_betas['coefficient']) * RT / len(df_negative_betas)
        df_betas['coefficient'] = df_betas.apply(lambda row: row['coefficient'] * (1-RT) if row['coefficient'] > 0 else delta, axis=1)

        # rescale the adjusted betas to get the new coefficients
        df_coef = (df_betas['coefficient'] * df_train['sc1'].std()).divide(df_train[feature_columns].std(), axis='index')

        # add the intercept back to the new coefficients
        df_coef['Intercept'] = df_params.loc['Intercept'].coefficient
        df_coef = df_coef.sort_index().reset_index()
        df_coef.columns = ['feature', 'coefficient']

        # create fake SKLL learner with these coefficients
        learner = create_fake_skll_learner(df_coef)

        # we used all the features
        used_features = feature_columns

    # LassoFixedLambdaThenLR (formerly empWtLasso) : First do feature
    # selection using lasso regression with a fixed lambda and then
    # use only those features to train a second linear regression
    elif model_name == 'LassoFixedLambdaThenLR':

        # train a Lasso Regression model with this featureset with a preset lambda
        p_lambda = sqrt(len(df_train) * log10(len(feature_columns)))

        # create a SKLL FeatureSet instance from the given data frame
        fs_train = FeatureSet.from_data_frame(df_train[feature_columns + ['sc1']],
                                              'train',
                                              labels_column='sc1')

        # note that 'alpha' in sklearn is different from this lambda
        # so we need to normalize looking at the sklearn objective equation
        p_alpha = p_lambda / len(df_train)
        l_lasso = Learner('Lasso', model_kwargs={'alpha': p_alpha, 'positive': True})
        l_lasso.train(fs_train, grid_search=False)

        # get the feature names that have the non-zero coefficients
        non_zero_features = list(l_lasso.model_params[0].keys())

        # now train a new vanilla linear regression with just the non-zero features
        X = df_train[non_zero_features]
        X = sm.add_constant(X)
        fit = sm.OLS(df_train['sc1'], X).fit()

        # get the coefficients data frame
        df_coef = ols_coefficients_to_dataframe(fit.params)

        # create fake SKLL learner with these coefficients
        learner = create_fake_skll_learner(df_coef)

        # we used only the non-zero features
        used_features = non_zero_features

    # PositiveLassoCVThenLR (formerly empWtLassoBest) : First do feature
    # selection using lasso regression optimized for log likelihood using
    # cross validation and then use only those features to train a
    # second linear regression
    elif model_name == 'PositiveLassoCVThenLR':

        # train a LassoCV outside of SKLL since it's not exposed there
        X = df_train[feature_columns].values
        y = df_train['sc1'].values
        clf = LassoCV(cv=10, positive=True, random_state=1234567890)
        model = clf.fit(X, y)

        # get the non-zero features from this model
        non_zero_features = []
        for feature, coefficient in zip(feature_columns, model.coef_):
            if coefficient != 0:
                non_zero_features.append(feature)

        # now train a new linear regression with just these non-zero features
        X = df_train[non_zero_features]
        X = sm.add_constant(X)
        fit = sm.OLS(df_train['sc1'], X).fit()

        # convert the model parameters into a data frame
        df_coef = ols_coefficients_to_dataframe(fit.params)

        # create fake SKLL learner with these coefficients
        learner = create_fake_skll_learner(df_coef)

        # we used only the non-zero features
        used_features = non_zero_features

    # NNLR (formerly empWtNNLS) : First do feature selection using
    # non-negative least squares (NNLS) and then use only its non-zero
    # features to train a regular linear regression. We do the regular
    # LR at the end since we want an LR object so that we have access
    # to R^2 and other useful statistics. There should be no difference
    # between the non-zero coefficients from NNLS and the coefficients
    # that end up coming out of the subsequent LR.
    elif model_name == 'NNLR':

        # add an intercept to the features manually
        X = df_train[feature_columns].values
        intercepts = np.ones((len(df_train), 1))
        X_plus_intercept = np.concatenate([intercepts, X], axis=1)
        y = df_train['sc1'].values

        # fit an NNLS model on this data
        coefs, rnorm = nnls(X_plus_intercept, y)

        # check whether the intercept is set to 0 and if so then we need
        # to flip the sign and refit the model to ensure that it is always
        # kept in the model
        if coefs[0] == 0:
            intercepts = -1 * np.ones((len(df_train), 1))
            X_plus_intercept = np.concatenate([intercepts, X], axis=1)
            coefs, rnorm = nnls(X_plus_intercept, y)

        # separate the intercept and feature coefficients
        intercept = coefs[0]
        coefficients = coefs[1:].tolist()

        # get the non-zero features from this model
        non_zero_features = []
        for feature, coefficient in zip(feature_columns, coefficients):
            if coefficient != 0:
                non_zero_features.append(feature)

        # now train a new linear regression with just these non-zero features
        X = df_train[non_zero_features]
        X = sm.add_constant(X)
        fit = sm.OLS(df_train['sc1'], X).fit()

        # convert this model's parameters to a data frame
        df_coef = ols_coefficients_to_dataframe(fit.params)

        # create fake SKLL learner with these coefficients
        learner = create_fake_skll_learner(df_coef)

        # we used only the non-zero features
        used_features = non_zero_features

    # LassoFixedLambdaThenNNLR (formerly empWtDropNegLasso): First do
    # feature selection using lasso regression and positive only weights.
    # Then fit an NNLR (see above) on those features.
    elif model_name == 'LassoFixedLambdaThenNNLR':

        # train a Lasso Regression model with a preset lambda
        p_lambda = sqrt(len(df_train) * log10(len(feature_columns)))

        # create a SKLL FeatureSet instance from the given data frame
        fs_train = FeatureSet.from_data_frame(df_train[feature_columns + ['sc1']],
                                              'train',
                                              labels_column='sc1')

        # note that 'alpha' in sklearn is different from this lambda
        # so we need to normalize looking at the sklearn objective equation
        p_alpha = p_lambda / len(df_train)
        l_lasso = Learner('Lasso', model_kwargs={'alpha': p_alpha, 'positive': True})
        l_lasso.train(fs_train, grid_search=False)

        # get the feature names that have the non-zero coefficients
        non_zero_features = list(l_lasso.model_params[0].keys())

        # now train an NNLS regression using these non-zero features
        # first add an intercept to the features manually
        X = df_train[feature_columns].values
        intercepts = np.ones((len(df_train), 1))
        X_plus_intercept = np.concatenate([intercepts, X], axis=1)
        y = df_train['sc1'].values

        # fit an NNLS model on this data
        coefs, rnorm = nnls(X_plus_intercept, y)

        # check whether the intercept is set to 0 and if so then we need
        # to flip the sign and refit the model to ensure that it is always
        # kept in the model
        if coefs[0] == 0:
            intercepts = -1 * np.ones((len(df_train), 1))
            X_plus_intercept = np.concatenate([intercepts, X], axis=1)
            coefs, rnorm = nnls(X_plus_intercept, y)

        # separate the intercept and feature coefficients
        # even though we do not use intercept in the code
        # we define it here for readability
        intercept = coefs[0]
        coefficients = coefs[1:].tolist()

        # get the non-zero features from this model
        non_zero_features = []
        for feature, coefficient in zip(feature_columns, coefficients):
            if coefficient != 0:
                non_zero_features.append(feature)

        # now train a new linear regression with just these non-zero features
        X = df_train[non_zero_features]
        X = sm.add_constant(X)
        fit = sm.OLS(df_train['sc1'], X).fit()

        # convert this model's parameters into a data frame
        df_coef = ols_coefficients_to_dataframe(fit.params)

        # create fake SKLL learner with these coefficients
        learner = create_fake_skll_learner(df_coef)

        # we used only the positive features
        used_features = non_zero_features

    # LassoFixedLambda (formerly lassoWtLasso) : Lasso model with
    # a fixed lambda
    elif model_name == 'LassoFixedLambda':

        # train a Lasso Regression model with a preset lambda
        p_lambda = sqrt(len(df_train) * log10(len(feature_columns)))

        # create a SKLL FeatureSet instance from the given data frame
        fs_train = FeatureSet.from_data_frame(df_train[feature_columns + ['sc1']],
                                              'train',
                                              labels_column='sc1')

        # note that 'alpha' in sklearn is different from this lambda
        # so we need to normalize looking at the sklearn objective equation
        alpha = p_lambda / len(df_train)
        learner = Learner('Lasso', model_kwargs={'alpha': alpha, 'positive': True})
        learner.train(fs_train, grid_search=False)

        # convert this model's parameters to a data frame
        df_coef = skll_learner_params_to_dataframe(learner)

        # there's no OLS fit object in this case
        fit = None

        # we used all the features
        used_features = feature_columns

    # PositiveLassoCV (formerly lassoWtLassoBest) : feature selection
    # using lasso regression optimized for log likelihood using cross
    # validation.
    elif model_name == 'PositiveLassoCV':

        # train a LassoCV outside of SKLL since it's not exposed there
        X = df_train[feature_columns].values
        y = df_train['sc1'].values
        clf = LassoCV(cv=10, positive=True, random_state=1234567890)
        model = clf.fit(X, y)

        # save the non-zero model coefficients and intercept to a data frame
        non_zero_features, non_zero_feature_values = [], []
        for feature, coefficient in zip(feature_columns, model.coef_):
            if coefficient != 0:
                non_zero_features.append(feature)
                non_zero_feature_values.append(coefficient)

        # initialize the coefficient data frame with just the intercept
        df_coef = pd.DataFrame([('Intercept', model.intercept_)])
        df_coef = df_coef.append(list(zip(non_zero_features,
                                          non_zero_feature_values)), ignore_index=True)
        df_coef.columns = ['feature', 'coefficient']

        # create a fake SKLL learner with these non-zero weights
        learner = create_fake_skll_learner(df_coef)

        # there's no OLS fit object in this case
        fit = None

        # we used only the non-zero features
        used_features = non_zero_features

    elif model_name == 'WeightedLeastSquares':

<<<<<<< HEAD
        # train weighted least squares regression 
=======
        # train weighted least squares regression
>>>>>>> c9c81ba8
        # get the feature columns

        X = df_train[feature_columns]

        # add the intercept
        X = sm.add_constant(X)

        # define the weights as inverse proportion of total number of data points for each score
<<<<<<< HEAD

        score_levels = df_train['sc1'].unique()
        expected_proportion = 1/len(score_levels)
        score_weights_dict = dict([(sc1, expected_proportion/len(df_train[df_train['sc1']==sc1])) for sc1 in score_levels])
=======
        score_level_dict = df_train['sc1'].value_counts()
        expected_proportion = 1/len(score_level_dict)
        score_weights_dict = {sc1: expected_proportion/count for sc1, count in score_level_dict.items()}
>>>>>>> c9c81ba8
        weights = [score_weights_dict[sc1] for sc1 in df_train['sc1']]

        # fit the model
        fit = sm.WLS(df_train['sc1'], X, weights=weights).fit()
        df_coef = ols_coefficients_to_dataframe(fit.params)
        learner = create_fake_skll_learner(df_coef)

        # we used all the features
        used_features = feature_columns


    # save the raw coefficients to a file
    df_coef.to_csv(join(csvdir, '{}_coefficients.csv'.format(experiment_id)), index=False)

    # compute the standardized and relative coefficients (betas) for the
    # non-intercept features and save to a file
    df_betas = df_coef.set_index('feature').loc[used_features]
    df_betas = df_betas.multiply(df_train[used_features].std(), axis='index') / df_train['sc1'].std()
    df_betas.columns = ['standardized']
    df_betas['relative'] = df_betas / sum(abs(df_betas['standardized']))
    df_betas.reset_index(inplace=True)
    df_betas.to_csv(join(csvdir, '{}_betas.csv'.format(experiment_id)), index=False)

    # save the OLS fit object and its summary to files
    if fit:
        ols_file = join(csvdir, '{}.ols'.format(experiment_id))
        summary_file = join(csvdir, '{}_ols_summary.txt'.format(experiment_id))
        with open(ols_file, 'wb') as olsf, open(summary_file, 'w') as summf:
            pickle.dump(fit, olsf)
            summf.write(str(fit.summary()))

        # create a data frame with main model fit metrics and save to the file
        df_model_fit = model_fit_to_dataframe(fit)
        model_fit_file = join(csvdir, '{}_model_fit.csv'.format(experiment_id))
        df_model_fit.to_csv(model_fit_file, index=False)

    # save the SKLL model to a file
    model_file = join(csvdir, '{}.model'.format(experiment_id))
    learner.save(model_file)

    return learner


def train_skll_model(model_name, df_train, experiment_id, csvdir, figdir):
    """
    Train a SKLL regression model.

    Parameters
    ----------
    model_name : str
        Name of the SKLL model to train.
    df_train : pandas DataFrame
        Data frame containing the features on which
        to train the model.
    experiment_id : str
        The experiment ID.
    csvdir : str
        Path to the `output` experiment output directory.
    figdir : str
        Path to the `figure` experiment output directory.

    Returns
    -------
    learner : skll Learner object
        SKLL Learner object of the appropriate type.
    """
    # instantiate the given SKLL learner
    learner = Learner(model_name)

    # get the features, IDs, and labels from the given data frame
    feature_columns = [c for c in df_train.columns if c not in ['spkitemid', 'sc1']]
    features = df_train[feature_columns].to_dict(orient='records')
    ids = df_train['spkitemid'].tolist()
    labels = df_train['sc1'].tolist()

    # create a FeatureSet and train the model
    fs = FeatureSet('train', ids=ids, labels=labels, features=features)

    # if it's a regression model, then our grid objective should be
    # pearson and otherwise it should be accuracy
    if model_name in skll_models:
        objective = 'pearson'
    else:
        objective = 'f1_score_micro'

    learner.train(fs, grid_search=True, grid_objective=objective, grid_jobs=1)

    # TODO: compute betas for linear SKLL models?

    # save the SKLL model to disk with the given model name prefix
    model_file = join(csvdir, '{}.model'.format(experiment_id))
    learner.save(model_file)

    # return the SKLL learner object
    return learner


def train_model(model_name, df_train, experiment_id, csvdir, figdir):
    """
    The main driver function to train the given model on the given
    data and save the results in the given directories using the
    given experiment ID as the prefix.

    parameters
    ----------
    model_name : str
        Name of the model to train.
    df_train : pandas DataFrame
        Data frame containing the features on which
        to train the model.
    experiment_id : str
        The experiment ID.
    csvdir : str
        Path to the `output` experiment output directory.
    figdir : str
        Path to the `figure` experiment output directory.

    Returns
    -------
    name : SKLL Learner object
    """
    call_args = [model_name, df_train, experiment_id, csvdir, figdir]
    model = train_builtin_model(*call_args) if model_name in builtin_models \
        else train_skll_model(*call_args)
    return model


def check_model_name(model_name):
    """
    Check that the given model name is valid and determine its type.

    Parameters
    ----------
    model_name : str
        Name of the model.

    Returns
    -------
    model_type: str
        One of `BUILTIN` or `SKLL`.

    Raises
    ------
    ValueError
        If the model is not supported.
    """

    if model_name in builtin_models:
        model_type = 'BUILTIN'
    elif model_name in skll_models:
            model_type = 'SKLL'
    else:
        raise ValueError("The specified model {} "
                         "was not found. Please "
                         "check the spelling.".format(model_name))

    return model_type<|MERGE_RESOLUTION|>--- conflicted
+++ resolved
@@ -574,11 +574,7 @@
 
     elif model_name == 'WeightedLeastSquares':
 
-<<<<<<< HEAD
-        # train weighted least squares regression 
-=======
         # train weighted least squares regression
->>>>>>> c9c81ba8
         # get the feature columns
 
         X = df_train[feature_columns]
@@ -587,16 +583,9 @@
         X = sm.add_constant(X)
 
         # define the weights as inverse proportion of total number of data points for each score
-<<<<<<< HEAD
-
-        score_levels = df_train['sc1'].unique()
-        expected_proportion = 1/len(score_levels)
-        score_weights_dict = dict([(sc1, expected_proportion/len(df_train[df_train['sc1']==sc1])) for sc1 in score_levels])
-=======
         score_level_dict = df_train['sc1'].value_counts()
         expected_proportion = 1/len(score_level_dict)
         score_weights_dict = {sc1: expected_proportion/count for sc1, count in score_level_dict.items()}
->>>>>>> c9c81ba8
         weights = [score_weights_dict[sc1] for sc1 in df_train['sc1']]
 
         # fit the model
