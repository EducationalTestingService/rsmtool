--- conflicted
+++ resolved
@@ -41,12 +41,8 @@
                          skll=False,
                          file_format='csv',
                          given_test_dir=None,
-<<<<<<< HEAD
-                         input_is_file=True,
-                         config_obj_or_dict=None):
-=======
+                         config_obj_or_dict=None,
                          suppress_warnings_for=[]):
->>>>>>> e0076108
     """
     Function to run for a parameterized rsmtool experiment test.
 
@@ -77,16 +73,13 @@
         Path where the test experiments are located. Unless specified, the
         rsmtool test directory is used. This can be useful when using these
         experiments to run tests for RSMExtra.
-<<<<<<< HEAD
     config_obj_or_dict: Configuration or dictionary
         Configuration object or dictionary to use as an input.
         If None, the function will construct a path to the config file
         using `source` and `experiment_id`
-=======
     suppress_warnings_for : list, optional
         Categories for which warnings should be suppressed when running the
         experiments.
->>>>>>> e0076108
     """
     # use the test directory from this file unless it's been overridden
     test_dir = given_test_dir if given_test_dir else rsmtool_test_dir
@@ -102,16 +95,10 @@
 
     model_type = 'skll' if skll else 'rsmtool'
 
-<<<<<<< HEAD
-    with warnings.catch_warnings():
-        warnings.filterwarnings('ignore', category=RuntimeWarning)
-        do_run_experiment(source, experiment_id, config_input)
-=======
     do_run_experiment(source,
                       experiment_id,
                       config_file,
                       suppress_warnings_for=suppress_warnings_for)
->>>>>>> e0076108
 
     output_dir = join('test_outputs', source, 'output')
     expected_output_dir = join(test_dir, 'data', 'experiments', source, 'output')
