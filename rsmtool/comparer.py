"""
Classes for comparing outputs of two RSMTool experiments.

:author: Jeremy Biggs (jbiggs@ets.org)
:author: Anastassia Loukina (aloukina@ets.org)
:author: Nitin Madnani (nmadnani@ets.org)

:organization: ETS
"""

import numpy as np
import pandas as pd
import warnings

from copy import deepcopy
from collections import defaultdict
from scipy.stats import pearsonr
from os.path import exists, join

from .reader import DataReader
from .utils.files import get_output_directory_extension


_df_eval_columns_existing_raw = ["N", "h_mean", "h_sd",
                                 "sys_mean.raw_trim",
                                 "sys_sd.raw_trim",
                                 "corr.raw_trim",
                                 "SMD.raw_trim",
                                 "sys_mean.raw_trim_round",
                                 "sys_sd.raw_trim_round",
                                 "exact_agr.raw_trim_round",
                                 "kappa.raw_trim_round",
                                 "wtkappa.raw_trim",
                                 "adj_agr.raw_trim_round",
                                 "SMD.raw_trim_round",
                                 "R2.raw_trim",
                                 "RMSE.raw_trim"]

_df_eval_columns_existing_scale = ["N", "h_mean", "h_sd",
                                   "sys_mean.scale_trim",
                                   "sys_sd.scale_trim",
                                   "corr.scale_trim",
                                   "SMD.scale_trim",
                                   "sys_mean.scale_trim_round",
                                   "sys_sd.scale_trim_round",
                                   "exact_agr.scale_trim_round",
                                   "kappa.scale_trim_round",
                                   "wtkappa.scale_trim",
                                   "adj_agr.scale_trim_round",
                                   "SMD.scale_trim_round",
                                   "R2.scale_trim",
                                   "RMSE.scale_trim"]


_df_eval_columns_renamed = ["N", "H1 mean", "H1 SD",
                            "score mean(b)",
                            "score SD(b)",
                            "Pearson(b)",
                            "SMD(b)",
                            "score mean(br)",
                            "score SD(br)",
                            "Agmt.(br)",
                            "K(br)",
                            "QWK(b)",
                            "Adj. Agmt.(br)",
                            "SMD(br)",
                            "R2(b)",
                            "RMSE(b)"]

raw_rename_dict = dict(zip(_df_eval_columns_existing_raw,
                           _df_eval_columns_renamed))
scale_rename_dict = dict(zip(_df_eval_columns_existing_scale,
                             _df_eval_columns_renamed))


class Comparer:
    """
    A class to perform comparisons between two RSMTool experiments.
    """

    @staticmethod
    def _modify_eval_columns_to_ensure_version_compatibilty(df,
                                                            rename_dict,
                                                            existing_eval_cols,
                                                            short_metrics_list,
                                                            raise_warnings=True):
        """
        This is a helper method to ensure that the column names for eval data frames
        are forward and backward compatible. There are two major changes in RSMTool (7.0 or greater)
        that necessitate this: (1) for subgroup calculations, 'DSM' is now used
        instead of 'SMD', and (2) QWK statistics are now calculated on un-rounded scores.
        Thus, we need to check these columns to see which sets of names are being used.

        Parameters
        ----------
        df : pandas Data Frame
            The evaluation data frame
        rename_dict : dict
            The rename dictionary
        existing_eval_cols : list
            The existing evaluation columns
        short_metrics_list : list
            The list of columns for the short metrics file.
        raise_warnings : bool, optional
            Whether to raise warnings.
            Defaults to True.

        Returns
        -------
        rename_dict_new : dict
            The updated rename dictionary
        existing_eval_cols_new : list
            The updated existing evaluation columns
        short_metrics_list_new : list
            The updated list of columns for the short metrics file.
        smd_name : str
            The SMD column name (either 'SMD' or 'DSM')
        """

        rename_dict_new = deepcopy(rename_dict)
        existing_eval_cols_new = deepcopy(existing_eval_cols)
        short_metrics_list_new = deepcopy(short_metrics_list)
        smd_name = 'SMD'

<<<<<<< HEAD
=======
        # previously, the QWK metric used `trim_round` scores; now, we use just `trim` scores;
        # We check whether `trim_round` scores were used and
        # raise an error if this is the case
        if any(col.endswith('trim_round') for col in df if col.startswith('wtkappa')):
            raise ValueError("RSMTool (7.0 or greater) uses "
                             "unrounded scores for weighted kappa calculations. At least one "
                             "of your experiments was run "
                             "using an older version of RSMTool that used  "
                             "rounded scores instead. Please re-run "
                             "the experiment with the latest version of RSMTool.")

>>>>>>> d7e513fb
        # we check if DSM was calculated (which is what we expect for subgroup evals),
        # and if so, we update the rename dictionary and column lists accordingly; we
        # also set `smd_name` equal to 'DSM'
        if any(col.startswith('DSM') for col in df):
            smd_name = 'DSM'
            existing_eval_cols_new = [col.replace('SMD', 'DSM')
                                      for col in existing_eval_cols_new]
            rename_dict_new = {key.replace('SMD', 'DSM'): val.replace('SMD', 'DSM')
                               for key, val in rename_dict_new.items()}

        return rename_dict_new, existing_eval_cols_new, short_metrics_list_new, smd_name

    @staticmethod
    def make_summary_stat_df(df):
        """
        Compute summary statistics for the data in the given frame.

        Parameters
        ----------
        df : pandas DataFrame
            Data frame containing numeric data.

        Returns
        -------
        res : pandas DataFrame
            Data frame containing summary statistics for data
            in the input frame.
        """

        series = []
        for summary_func in [np.mean, np.std, np.median, np.min, np.max]:

            # apply function, but catch and ignore warnings
            with warnings.catch_warnings():
                warnings.simplefilter('ignore')
                series.append(df.apply(summary_func))

        res = pd.concat(series, axis=1, sort=True)
        res.columns = ['MEAN', 'SD', 'MEDIAN', 'MIN', 'MAX']
        return res

    @staticmethod
    def compute_correlations_between_versions(df_old,
                                              df_new,
                                              human_score='sc1',
                                              id_column='spkitemid'):
        """
        Computes correlations between respective feature values in the
        two given frames as well as the correlations between each feature
        values and the human scores.

        Parameters
        ----------
        df_old : pandas DataFrame
            Data frame with feature values for the 'old' model.
        df_new : pandas DataFrame
            Data frame with feature values for the 'new' model.
        human_score : str, optional
            Name of the column containing human score. Defaults to ``sc1``.
            Must be the same for both data sets.
        id_column : str, optional
            Name of the column containing id for each response. Defaults to
            ``spkitemid``. Must be the same for both data sets.

        Returns
        -------
        df_correlations: pandas DataFrame
            Data frame with a row for each feature and the following columns ::

                - N: total number of responses
                - human_old: correlation with human score in the old frame
                - human_new: correlation with human score in the new frame
                - old_new: correlation between old and new frames

        Raises
        ------
        ValueError
            If there are no shared features between the two sets or if there are
            no shared responses between the two sets.
        """

        # Only use features that appear in both datasets
        features_old = [column for column in df_old
                        if column not in [id_column, human_score]]
        features_new = [column for column in df_new
                        if column not in [id_column, human_score]]

        features = list(set(features_old).intersection(features_new))

        if len(features) == 0:
            raise ValueError("There are no matching features "
                             "in these two data sets.")

        columns = features + [id_column, human_score]

        # merge the two data sets and display a warning
        # if there are non-matching ids
        df_merged = pd.merge(df_old[columns],
                             df_new[columns],
                             on=[id_column],
                             suffixes=['%%%old', '%%%new'])

        if len(df_merged) == 0:
            raise ValueError("There are no shared ids between these two datasets.")

        if len(df_merged) != len(df_old):
            warnings.warn("Some responses from the old data "
                          "were not present in the new data and therefore "
                          "were excluded from the analysis.")

        if len(df_merged) != len(df_new):
            warnings.warn("Some responses from the new data "
                          "were not present in the old data and therefore "
                          "were excluded from the analysis.")

        # compute correlations between each feature and human score.
        # we are using the same approach as used in analysis.py
        correlation_list = []
        for feature in features:

            # compute correlations
            df_cor = pd.DataFrame({'Feature': [feature],
                                   'N': len(df_merged),
                                   'human_old': pearsonr(df_merged['{}%%%old'.format(human_score)],
                                                         df_merged['{}%%%old'.format(feature)])[0],
                                   'human_new': pearsonr(df_merged['{}%%%new'.format(human_score)],
                                                         df_merged['{}%%%new'.format(feature)])[0],
                                   'old_new': pearsonr(df_merged['{}%%%new'.format(feature)],
                                                       df_merged['{}%%%old'.format(feature)])[0]})
            correlation_list.append(df_cor)

        df_correlations = pd.concat(correlation_list, sort=True)
        df_correlations.index = df_correlations['Feature']
        df_correlations.index.name = None

        return(df_correlations)

    @staticmethod
    def process_confusion_matrix(conf_matrix):
        """
        Process confusion matrix to add 'human' and 'machine'
        to column names.

        Parameters
        ----------
        conf_matrix : TYPE
            pandas Data Frame containing the confusion matrix.

        Returns
        -------
        conf_matrix_renamed : pandas DataFrame
            pandas Data Frame containing the confusion matrix
            with the columns renamed.
        """
        conf_matrix_renamed = conf_matrix.copy()
        conf_matrix_renamed.index = ['machine {}'.format(n) for n in conf_matrix.index]
        conf_matrix_renamed.columns = ['human {}'.format(x) for x in conf_matrix.columns]
        return conf_matrix_renamed

    def load_rsmtool_output(self, filedir, figdir, experiment_id, prefix, groups_eval):
        """
        Function to load all of the outputs of an rsmtool experiment.
        For each type of output, we first check whether the file exists
        to allow comparing experiments with different sets of outputs.

        Parameters
        ----------
        filedir : str
            Path to the directory containing output files.
        figdir : str
            Path to the directory containing output figures.
        experiment_id : str
            Original ``experiment_id`` used to generate the output files.
        prefix: str
            Must be set to ``scale`` or ``raw``. Indicates whether the score
            is scaled or not.
        groups_eval: list
            List of subgroup names used for subgroup evaluation.

        Returns
        -------
        files : dict
            A dictionary with outputs converted to pandas data
            frames. If a particular type of output did not exist for the
            experiment, its value will be an empty data frame.
        figs: dict
            A dictionary with experiment figures.
        """

        file_format = get_output_directory_extension(filedir, experiment_id)

        files = defaultdict(pd.DataFrame)
        figs = {}

        # feature distributions and the inter-feature correlations
        feature_train_file = join(filedir, '{}_train_features.{}'.format(experiment_id,
                                                                         file_format))
        if exists(feature_train_file):
            files['df_train_features'] = DataReader.read_from_file(feature_train_file)

        feature_distplots_file = join(figdir, '{}_distrib.svg'.format(experiment_id))
        if exists(feature_distplots_file):
            figs['feature_distplots'] = feature_distplots_file

        feature_cors_file = join(filedir, '{}_cors_processed.{}'.format(experiment_id,
                                                                        file_format))
        if exists(feature_cors_file):
            files['df_feature_cors'] = DataReader.read_from_file(feature_cors_file, index_col=0)

        # df_scores
        scores_file = join(filedir, '{}_pred_processed.{}'.format(experiment_id,
                                                                  file_format))
        if exists(scores_file):
            df_scores = DataReader.read_from_file(scores_file, converters={'spkitemid': str})
            files['df_scores'] = df_scores[['spkitemid', 'sc1', prefix]]

        # model coefficients if present
        betas_file = join(filedir, '{}_betas.{}'.format(experiment_id,
                                                        file_format))
        if exists(betas_file):
            files['df_coef'] = DataReader.read_from_file(betas_file, index_col=0)
            files['df_coef'].index.name = None

        # read in the model fit files if present
        model_fit_file = join(filedir, '{}_model_fit.{}'.format(experiment_id,
                                                                file_format))
        if exists(model_fit_file):
            files['df_model_fit'] = DataReader.read_from_file(model_fit_file)

        # human human agreement
        consistency_file = join(filedir, '{}_consistency.{}'.format(experiment_id,
                                                                    file_format))

        # load if consistency file is present
        if exists(consistency_file):
            df_consistency = DataReader.read_from_file(consistency_file, index_col=0)
            files['df_consistency'] = df_consistency

        # degradation
        degradation_file = join(filedir, "{}_degradation.{}".format(experiment_id,
                                                                    file_format))

        # load if degradation file is present
        if exists(degradation_file):
            df_degradation = DataReader.read_from_file(degradation_file, index_col=0)
            files['df_degradation'] = df_degradation

        # disattenuated correlations
        dis_corr_file = join(filedir, "{}_disattenuated_correlations.{}".format(experiment_id,
                                                                                file_format))

        # load if disattenuated correlations is present
        if exists(dis_corr_file):
            df_dis_corr = DataReader.read_from_file(dis_corr_file, index_col=0)
            # we only use the row for raw_trim or scale_trim score
            files['df_disattenuated_correlations'] = df_dis_corr.loc[['{}_trim'.format(prefix)]]

        # read in disattenuated correlations by group
        for group in groups_eval:
            group_dis_corr_file = join(filedir,
                                       '{}_disattenuated_correlations_by_{}.{}'.format(experiment_id,
                                                                                       group,
                                                                                       file_format))
            if exists(group_dis_corr_file):
                df_dis_cor_group = DataReader.read_from_file(group_dis_corr_file, index_col=0)
                files['df_disattenuated_correlations_by_{}'.format(group)] = df_dis_cor_group
                files['df_disattenuated_correlations_by_{}_overview'.format(group)] = self.make_summary_stat_df(df_dis_cor_group)

        # true score evaluations
        true_score_eval_file = join(filedir, "{}_true_score_eval.{}".format(experiment_id,
                                                                            file_format))

        # load true score evaluations if present
        if exists(true_score_eval_file):
            df_true_score_eval = DataReader.read_from_file(true_score_eval_file, index_col=0)
            # we only use the row for raw_trim or scale_trim score
            files['df_true_score_eval'] = df_true_score_eval.loc[['{}_trim'.format(prefix)]]

        # use the raw columns or the scale columns depending on the prefix
        existing_eval_cols = (_df_eval_columns_existing_raw if prefix == 'raw'
                              else _df_eval_columns_existing_scale)
        rename_dict = raw_rename_dict if prefix == 'raw' else scale_rename_dict

        # read in the short version of the evaluation metrics for all data
        short_metrics_list = ["N", "Adj. Agmt.(br)", "Agmt.(br)", "K(br)",
                              "Pearson(b)", "QWK(b)", "R2(b)", "RMSE(b)"]
        eval_file_short = join(filedir, '{}_eval_short.{}'.format(experiment_id, file_format))

        if exists(eval_file_short):
            df_eval = DataReader.read_from_file(eval_file_short, index_col=0)

            (rename_dict_new,
             existing_eval_cols_new,
             short_metrics_list_new,
             _) = self._modify_eval_columns_to_ensure_version_compatibilty(df_eval,
                                                                           rename_dict,
                                                                           existing_eval_cols,
                                                                           short_metrics_list)

            df_eval = df_eval[existing_eval_cols_new]
            df_eval = df_eval.rename(columns=rename_dict_new)
            files['df_eval'] = df_eval[short_metrics_list_new]
            files['df_eval'].index.name = None

        eval_file = join(filedir, '{}_eval.{}'.format(experiment_id, file_format))
        if exists(eval_file):
            files['df_eval_for_degradation'] = DataReader.read_from_file(eval_file, index_col=0)

        # read in the evaluation metrics by subgroup, if we are asked to
        for group in groups_eval:
            group_eval_file = join(filedir, '{}_eval_by_{}.{}'.format(experiment_id,
                                                                      group,
                                                                      file_format))
            if exists(group_eval_file):
                df_eval = DataReader.read_from_file(group_eval_file, index_col=0)

                (rename_dict_new,
                 existing_eval_cols_new,
                 short_metrics_list_new,
                 smd_name
                 ) = self._modify_eval_columns_to_ensure_version_compatibilty(df_eval,
                                                                              rename_dict,
                                                                              existing_eval_cols,
                                                                              short_metrics_list,
                                                                              raise_warnings=False)

                df_eval = df_eval[existing_eval_cols_new]
                df_eval = df_eval.rename(columns=rename_dict_new)
                files['df_eval_by_{}'.format(group)] = df_eval[short_metrics_list_new]
                files['df_eval_by_{}'.format(group)].index.name = None

                series = files['df_eval_by_{}'.format(group)]
                files['df_eval_by_{}_overview'.format(group)] = self.make_summary_stat_df(series)

                # set the ordering of mean/SD/SMD statistics
                files['df_eval_by_{}_m_sd'.format(group)] = df_eval[['N', 'H1 mean',
                                                                     'H1 SD', 'score mean(br)',
                                                                     'score SD(br)',
                                                                     'score mean(b)',
                                                                     'score SD(b)',
                                                                     '{}(br)'.format(smd_name),
                                                                     '{}(b)'.format(smd_name)]]
                files['df_eval_by_{}_m_sd'.format(group)].index.name = None

        # read in the partial correlations vs. score for all data
        pcor_score_file = join(filedir, '{}_pcor_score_all_data.{}'.format(experiment_id,
                                                                           file_format))
        if exists(pcor_score_file):
            files['df_pcor_sc1'] = DataReader.read_from_file(pcor_score_file, index_col=0)
            files['df_pcor_sc1_overview'] = self.make_summary_stat_df(files['df_pcor_sc1'])

        # read in the partial correlations by subgroups, if we are asked to
        for group in groups_eval:
            group_pcor_file = join(filedir, '{}_pcor_score_by_{}.{}'.format(experiment_id,
                                                                            group,
                                                                            file_format))
            if exists(group_pcor_file):
                files['df_pcor_sc1_by_{}'
                      ''.format(group)] = DataReader.read_from_file(group_pcor_file,
                                                                    index_col=0)

                series = files['df_pcor_sc1_by_{}'.format(group)]
                files['df_pcor_sc1_{}_overview'.format(group)] = self.make_summary_stat_df(series)

        # read in the marginal correlations vs. score for all data
        mcor_score_file = join(filedir, '{}_margcor_score_all_data.{}'.format(experiment_id,
                                                                              file_format))
        if exists(mcor_score_file):
            files['df_mcor_sc1'] = DataReader.read_from_file(mcor_score_file, index_col=0)
            files['df_mcor_sc1_overview'] = self.make_summary_stat_df(files['df_mcor_sc1'])

        # read in the partial correlations by subgroups, if we are asked to
        for group in groups_eval:
            group_mcor_file = join(filedir,
                                   '{}_margcor_score_by_{}.{}'.format(experiment_id,
                                                                      group,
                                                                      file_format))
            if exists(group_mcor_file):
                files['df_mcor_sc1_by_{}'
                      ''.format(group)] = DataReader.read_from_file(group_mcor_file,
                                                                    index_col=0)

                series = files['df_mcor_sc1_by_{}'.format(group)]
                files['df_mcor_sc1_{}_overview'.format(group)] = self.make_summary_stat_df(series)

        pca_file = join(filedir, '{}_pca.{}'.format(experiment_id, file_format))
        if exists(pca_file):
            files['df_pca'] = DataReader.read_from_file(pca_file, index_col=0)
            files['df_pcavar'] = DataReader.read_from_file(join(filedir,
                                                                '{}_pcavar.{}'.format(experiment_id,
                                                                                      file_format)),
                                                           index_col=0)

        descriptives_file = join(filedir, '{}_feature_descriptives.{}'.format(experiment_id,
                                                                              file_format))
        if exists(descriptives_file):
            # we read all files pertaining to the descriptive analysis together
            # since we merge the outputs
            files['df_descriptives'] = DataReader.read_from_file(descriptives_file, index_col=0)

            # this df contains only the number of features. this is used later
            # for another two tables to show the number of features
            df_features_n_values = files['df_descriptives'][['N', 'min', 'max']]

            files['df_descriptives'] = files['df_descriptives'][['N', 'mean', 'std. dev.',
                                                                 'skewness', 'kurtosis']]

            outliers_file = join(filedir, '{}_feature_outliers.{}'.format(experiment_id,
                                                                          file_format))
            df_outliers = DataReader.read_from_file(outliers_file, index_col=0)
            df_outliers = df_outliers.rename(columns={'upper': 'Upper',
                                                      'lower': 'Lower',
                                                      'both': 'Both',
                                                      'upperperc': 'Upper %',
                                                      'lowerperc': 'Lower %',
                                                      'bothperc': 'Both %'})
            df_outliers_columns = df_outliers.columns.tolist()
            files['df_outliers'] = df_outliers

            # join with df_features_n_values to get the value of N
            files['df_outliers'] = pd.merge(files['df_outliers'], df_features_n_values,
                                            left_index=True,
                                            right_index=True)[['N'] + df_outliers_columns]

            # join with df_features_n_values to get the value of N
            percentiles_file = join(filedir, '{}_feature_descriptives'
                                             'Extra.{}'.format(experiment_id,
                                                               file_format))

            files['df_percentiles'] = DataReader.read_from_file(percentiles_file,
                                                                index_col=0)
            files['df_percentiles'] = pd.merge(files['df_percentiles'],
                                               df_features_n_values,
                                               left_index=True,
                                               right_index=True)

            mild_outliers = (files['df_percentiles']["Mild outliers"] /
                             files['df_percentiles']["N"].astype(float) * 100)

            files['df_percentiles']["Mild outliers (%)"] = mild_outliers

            extreme_outliers = (files['df_percentiles']["Extreme outliers"] /
                                files['df_percentiles']["N"].astype(float) * 100)

            files['df_percentiles']["Extreme outliers (%)"] = extreme_outliers

            files['df_percentiles'] = files['df_percentiles'][['N', 'min', 'max',
                                                               '1%', '5%', '25%',
                                                               '50%', '75%', '95%',
                                                               '99%', 'IQR', 'Mild outliers',
                                                               'Mild outliers (%)',
                                                               'Extreme outliers',
                                                               'Extreme outliers (%)']]

        confmatrix_file = join(filedir, '{}_confMatrix.{}'.format(experiment_id, file_format))
        if exists(confmatrix_file):
            conf_matrix = DataReader.read_from_file(confmatrix_file, index_col=0)
            files['df_confmatrix'] = self.process_confusion_matrix(conf_matrix)

        score_dist_file = join(filedir, '{}_score_dist.{}'.format(experiment_id, file_format))
        if exists(score_dist_file):
            df_score_dist = DataReader.read_from_file(score_dist_file, index_col=1)
            df_score_dist.rename(columns={'sys_{}'.format(prefix): 'sys'}, inplace=True)
            files['df_score_dist'] = df_score_dist[['human', 'sys', 'difference']]

        # read in the feature boxplots by subgroup, if we were asked to
        for group in groups_eval:
            feature_boxplot_prefix = join(figdir,
                                          '{}_feature_boxplot_by_{}'.format(experiment_id, group))
            svg_file = join(feature_boxplot_prefix + '.svg')
            png_file = join(feature_boxplot_prefix + '.png')
            if exists(svg_file):
                figs['feature_boxplots_by_{}_svg'.format(group)] = svg_file

            elif exists(png_file):
                figs['feature_boxplots_by_{}_png'.format(group)] = png_file

        # read in the betas image if exists
        betas_svg = join(figdir, '{}_betas.svg'.format(experiment_id))
        if exists(betas_svg):
            figs['betas'] = betas_svg

        # read in the evaluation barplots by subgroup, if we were asked to
        for group in groups_eval:
            eval_barplot_svg_file = join(figdir, '{}_eval_by_{}.svg'.format(experiment_id, group))
            if exists(eval_barplot_svg_file):
                figs['eval_barplot_by_{}'.format(group)] = eval_barplot_svg_file

        pca_svg_file = join(figdir, '{}_pca.svg'.format(experiment_id))
        if exists(pca_svg_file):
            figs['pca_scree_plot'] = pca_svg_file

        return (files, figs, file_format)<|MERGE_RESOLUTION|>--- conflicted
+++ resolved
@@ -122,8 +122,6 @@
         short_metrics_list_new = deepcopy(short_metrics_list)
         smd_name = 'SMD'
 
-<<<<<<< HEAD
-=======
         # previously, the QWK metric used `trim_round` scores; now, we use just `trim` scores;
         # We check whether `trim_round` scores were used and
         # raise an error if this is the case
@@ -135,7 +133,6 @@
                              "rounded scores instead. Please re-run "
                              "the experiment with the latest version of RSMTool.")
 
->>>>>>> d7e513fb
         # we check if DSM was calculated (which is what we expect for subgroup evals),
         # and if so, we update the rename dictionary and column lists accordingly; we
         # also set `smd_name` equal to 'DSM'
