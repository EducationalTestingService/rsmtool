#!/usr/bin/env python

"""
Script to compare two RSMTool experiments.

:author: Jeremy Biggs (jbiggs@ets.org)
:author: Anastassia Loukina (aloukina@ets.org)
:author: Nitin Madnani (nmadnani@ets.org)

:organization: ETS
"""

import glob
import logging
import sys

from os.path import abspath, exists, join, normpath

<<<<<<< HEAD
from rsmtool.configuration_parser import configure
from rsmtool.reader import DataReader
from rsmtool.reporter import Reporter
from rsmtool.utils import LogFormatter, setup_rsmcmd_parser
=======
from . import VERSION_STRING
from .configuration_parser import configure
from .reader import DataReader
from .reporter import Reporter
from .utils.logging import LogFormatter
>>>>>>> 2355db2c


def check_experiment_id(experiment_dir, experiment_id):
    """
    Check that the supplied ``experiment_dir`` contains
    the outputs for the supplied ``experiment_id``.

    Parameters
    ----------
    experiment_dir : str
        path to the directory with the experiment output
    experiment_id : str
        experiment_id of the original experiment used to generate the
        output

    Raises
    ------
    FileNotFoundError
        if the ``experument_dir`` does not contain any outputs
        for the ``experiment_id``
    """

    # list all possible output files which start with
    # experiment_id
    outputs = glob.glob(join(experiment_dir,
                             'output',
                             '{}_*.*'.format(experiment_id)))

    # raise an error if none exists
    if len(outputs) == 0:
        raise FileNotFoundError("The directory {} does not contain "
                                "any outputs of an rsmtool experiment "
                                "{}".format(experiment_dir, experiment_id))


def run_comparison(config_file_or_obj_or_dict, output_dir):
    """
    Run an ``rsmcompare`` experiment using the given configuration
    file and generate the report in the given directory.

    Parameters
    ----------
    config_file_or_obj_or_dict : str or pathlib.Path or dict or Configuration
        Path to the experiment configuration file either a a string
        or as a ``pathlib.Path`` object. Users can also pass a
        ``Configuration`` object that is in memory or a Python dictionary
        with keys corresponding to fields in the configuration file. Given a
        configuration file, any relative paths in the configuration file
        will be interpreted relative to the location of the file. Given a
        ``Configuration`` object, relative paths will be interpreted
        relative to the ``configdir`` attribute, that _must_ be set. Given
        a dictionary, the reference path is set to the current directory.
    output_dir : str
        Path to the experiment output directory.

    Raises
    ------
    FileNotFoundError
        If either of the two input directories in ``config_file_or_obj_or_dict``
        do not exist, or if the directories do not contain rsmtool outputs at all.
    """

    logger = logging.getLogger(__name__)

    configuration = configure('rsmcompare', config_file_or_obj_or_dict)

    logger.info('Saving configuration file.')
    configuration.save(output_dir)

    # get the information about the "old" experiment
    experiment_id_old = configuration['experiment_id_old']
    experiment_dir_old = DataReader.locate_files(configuration['experiment_dir_old'],
                                                 configuration.configdir)
    if not experiment_dir_old:
        raise FileNotFoundError("The directory {} "
                                "does not exist.".format(configuration['experiment_dir_old']))

    csvdir_old = normpath(join(experiment_dir_old, 'output'))
    figdir_old = normpath(join(experiment_dir_old, 'figure'))
    if not exists(csvdir_old) or not exists(figdir_old):
        raise FileNotFoundError("The directory {} does not contain "
                                "the output of an rsmtool "
                                "experiment.".format(experiment_dir_old))

    check_experiment_id(experiment_dir_old, experiment_id_old)

    # get the information about the "new" experiment
    experiment_id_new = configuration['experiment_id_new']
    experiment_dir_new = DataReader.locate_files(configuration['experiment_dir_new'],
                                                 configuration.configdir)
    if not experiment_dir_new:
        raise FileNotFoundError("The directory {} "
                                "does not exist.".format(configuration['experiment_dir_new']))

    csvdir_new = normpath(join(experiment_dir_new, 'output'))
    figdir_new = normpath(join(experiment_dir_new, 'figure'))
    if not exists(csvdir_new) or not exists(figdir_new):
        raise FileNotFoundError("The directory {} does not contain "
                                "the output of an rsmtool "
                                "experiment.".format(experiment_dir_new))

    check_experiment_id(experiment_dir_new, experiment_id_new)

    # are there specific general report sections we want to include?
    general_report_sections = configuration['general_sections']

    # what about the special or custom sections?
    special_report_sections = configuration['special_sections']

    custom_report_section_paths = configuration['custom_sections']

    # if custom report sections exist, locate sections; otherwise, create empty list
    if custom_report_section_paths:
        logger.info('Locating custom report sections')
        custom_report_sections = Reporter.locate_custom_sections(custom_report_section_paths,
                                                                 configuration.configdir)
    else:
        custom_report_sections = []

    # get the section order
    section_order = configuration['section_order']

    # get the subgroups if any
    subgroups = configuration.get('subgroups')

    # Initialize reporter
    reporter = Reporter()

    chosen_notebook_files = reporter.get_ordered_notebook_files(general_report_sections,
                                                                special_report_sections,
                                                                custom_report_sections,
                                                                section_order,
                                                                subgroups,
                                                                model_type=None,
                                                                context='rsmcompare')

    # add chosen notebook files to configuration
    configuration['chosen_notebook_files'] = chosen_notebook_files

    # now generate the comparison report
    logger.info('Starting report generation.')
    reporter.create_comparison_report(configuration,
                                      csvdir_old,
                                      figdir_old,
                                      csvdir_new,
                                      figdir_new,
                                      output_dir)


def main():

    # set up the basic logging configuration
    formatter = LogFormatter()

    handler = logging.StreamHandler(sys.stdout)
    handler.setFormatter(formatter)

    logging.root.addHandler(handler)
    logging.root.setLevel(logging.INFO)

    # get a logger
    logger = logging.getLogger(__name__)

    # set up an argument parser via our helper function
    parser = setup_rsmcmd_parser('rsmcompare', uses_output_directory=True)

    # if the first argument is not one of the valid sub-commands
    # or one of the valid optional arguments, then assume that they
    # are arguments for the "run" sub-command. This allows the
    # old style command-line invocations to work without modification.
    if sys.argv[1] not in ['run',
                           'quickstart'
                           '-h', '--help',
                           '-V', '--version']:
        args_to_pass = ['run'] + sys.argv[1:]
    else:
        args_to_pass = sys.argv[1:]
    args = parser.parse_args(args=args_to_pass)

    # call the appropriate function based on which sub-command was run
    if args.subcommand == 'run':

        # run the experiment
        logger.info('Output directory: {}'.format(args.output_dir))
        run_comparison(abspath(args.config_file),
                       abspath(args.output_dir))

    else:
        pass


if __name__ == '__main__':

    main()<|MERGE_RESOLUTION|>--- conflicted
+++ resolved
@@ -16,18 +16,11 @@
 
 from os.path import abspath, exists, join, normpath
 
-<<<<<<< HEAD
-from rsmtool.configuration_parser import configure
-from rsmtool.reader import DataReader
-from rsmtool.reporter import Reporter
-from rsmtool.utils import LogFormatter, setup_rsmcmd_parser
-=======
-from . import VERSION_STRING
 from .configuration_parser import configure
 from .reader import DataReader
 from .reporter import Reporter
+from .utils.commandline import setup_rsmcmd_parser
 from .utils.logging import LogFormatter
->>>>>>> 2355db2c
 
 
 def check_experiment_id(experiment_dir, experiment_id):
