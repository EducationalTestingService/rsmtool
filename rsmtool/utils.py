"""
Utility classes and functions.

:author: Jeremy Biggs (jbiggs@ets.org)
:author: Anastassia Loukina (aloukina@ets.org)
:author: Nitin Madnani (nmadnani@ets.org)

:organization: ETS
"""

import json
import logging
import re
import warnings

import numpy as np
import pandas as pd

from math import ceil
from glob import glob
from importlib import import_module
from os.path import exists, isabs, join, relpath
from pathlib import Path
from string import Template
from textwrap import wrap
from IPython.display import (display,
                             HTML)

from skll.data import safe_float as string_to_number


HTML_STRING = ("""<li><b>{}</b>: <a href="{}" download>{}</a></li>""")


BUILTIN_MODELS = ['LinearRegression',
                  'EqualWeightsLR',
                  'ScoreWeightedLR',
                  'RebalancedLR',
                  'NNLR',
                  'NNLRIterative',
                  'LassoFixedLambdaThenNNLR',
                  'LassoFixedLambdaThenLR',
                  'PositiveLassoCVThenLR',
                  'LassoFixedLambda',
                  'PositiveLassoCV']

DEFAULTS = {'id_column': 'spkitemid',
            'description': '',
            'description_old': '',
            'description_new': '',
            'train_label_column': 'sc1',
            'test_label_column': 'sc1',
            'human_score_column': 'sc1',
            'exclude_zero_scores': True,
            'use_scaled_predictions': False,
            'use_scaled_predictions_old': False,
            'use_scaled_predictions_new': False,
            'select_transformations': False,
            'standardize_features': True,
            'use_thumbnails': False,
            'use_truncation_thresholds': False,
            'scale_with': None,
            'predict_expected_scores': False,
            'sign': None,
            'features': None,
            'length_column': None,
            'second_human_score_column': None,
            'file_format': 'csv',
            'form_level_scores': None,
            'candidate_column': None,
            'general_sections': ['all'],
            'special_sections': None,
            'custom_sections': None,
            'feature_subset_file': None,
            'feature_subset': None,
            'feature_prefix': None,
            'trim_min': None,
            'trim_max': None,
            'trim_tolerance': 0.4998,
            'subgroups': [],
            'min_n_per_group': None,
            'skll_objective': None,
            'section_order': None,
            'flag_column': None,
            'flag_column_test': None,
            'min_items_per_candidate': None,
            'experiment_names': None}

LIST_FIELDS = ['feature_prefix',
               'general_sections',
               'special_sections',
               'custom_sections',
               'subgroups',
               'section_order',
               'experiment_dirs',
               'experiment_names']

BOOLEAN_FIELDS = ['exclude_zero_scores',
                  'predict_expected_scores',
                  'use_scaled_predictions',
                  'use_scaled_predictions_old',
                  'use_scaled_predictions_new',
                  'use_thumbnails',
                  'use_truncation_thresholds',
                  'select_transformations']

FIELD_NAME_MAPPING = {'expID': 'experiment_id',
                      'LRmodel': 'model',
                      'train': 'train_file',
                      'test': 'test_file',
                      'predictions': 'predictions_file',
                      'feature': 'features',
                      'train.lab': 'train_label_column',
                      'test.lab': 'test_label_column',
                      'trim.min': 'trim_min',
                      'trim.max': 'trim_max',
                      'scale': 'use_scaled_predictions',
                      'feature.subset': 'feature_subset'}

MODEL_NAME_MAPPING = {'empWt': 'LinearRegression',
                      'eqWt': 'EqualWeightsLR',
                      'empWtBalanced': 'RebalancedLR',
                      'empWtDropNeg': '',
                      'empWtNNLS': 'NNLR',
                      'empWtDropNegLasso': 'LassoFixedLambdaThenNNLR',
                      'empWtLasso': 'LassoFixedLambdaThenLR',
                      'empWtLassoBest': 'PositiveLassoCVThenLR',
                      'lassoWtLasso': 'LassoFixedLambda',
                      'lassoWtLassoBest': 'PositiveLassoCV'}

CHECK_FIELDS = {'rsmtool': {'required': ['experiment_id',
                                         'model',
                                         'train_file',
                                         'test_file'],
                            'optional': ['description',
                                         'features',
                                         'feature_subset_file',
                                         'feature_subset',
                                         'file_format',
                                         'sign',
                                         'id_column',
                                         'use_thumbnails',
                                         'train_label_column',
                                         'test_label_column',
                                         'length_column',
                                         'second_human_score_column',
                                         'flag_column',
                                         'flag_column_test',
                                         'exclude_zero_scores',
                                         'trim_min',
                                         'trim_max',
                                         'trim_tolerance',
                                         'predict_expected_scores',
                                         'select_transformations',
                                         'use_scaled_predictions',
                                         'use_truncation_thresholds',
                                         'subgroups',
                                         'min_n_per_group',
                                         'general_sections',
                                         'custom_sections',
                                         'special_sections',
                                         'skll_objective',
                                         'section_order',
                                         'candidate_column',
                                         'standardize_features',
                                         'min_items_per_candidate']},
                'rsmeval': {'required': ['experiment_id',
                                         'predictions_file',
                                         'system_score_column',
                                         'trim_min',
                                         'trim_max'],
                            'optional': ['description',
                                         'id_column',
                                         'human_score_column',
                                         'second_human_score_column',
                                         'file_format',
                                         'flag_column',
                                         'exclude_zero_scores',
                                         'use_thumbnails',
                                         'scale_with',
                                         'trim_tolerance',
                                         'subgroups',
                                         'min_n_per_group',
                                         'general_sections',
                                         'custom_sections',
                                         'special_sections',
                                         'section_order',
                                         'candidate_column',
                                         'min_items_per_candidate']},
                'rsmpredict': {'required': ['experiment_id',
                                            'experiment_dir',
                                            'input_features_file'],
                               'optional': ['id_column',
                                            'candidate_column',
                                            'file_format',
                                            'predict_expected_scores',
                                            'human_score_column',
                                            'second_human_score_column',
                                            'standardize_features',
                                            'subgroups',
                                            'flag_column']},
                'rsmcompare': {'required': ['comparison_id',
                                            'experiment_id_old',
                                            'experiment_dir_old',
                                            'experiment_id_new',
                                            'experiment_dir_new',
                                            'description_old',
                                            'description_new'],
                               'optional': ['use_scaled_predictions_old',
                                            'use_scaled_predictions_new',
                                            'subgroups',
                                            'use_thumbnails',
                                            'general_sections',
                                            'custom_sections',
                                            'special_sections',
                                            'section_order']},
                'rsmsummarize': {'required': ['summary_id',
                                              'experiment_dirs'],
                                 'optional': ['description',
                                              'experiment_names',
                                              'file_format',
                                              'general_sections',
                                              'custom_sections',
                                              'use_thumbnails',
                                              'special_sections',
                                              'subgroups',
                                              'section_order']}}


POSSIBLE_EXTENSIONS = ['csv', 'xlsx', 'tsv']

ID_FIELDS = {'rsmtool': 'experiment_id',
             'rsmeval': 'experiment_id',
             'rsmcompare': 'comparison_id',
             'rsmsummarize': 'summary_id',
             'rsmpredict': 'experiment_id'}

_skll_module = import_module('skll.learner')


def is_skll_model(model_name):
    """
    Check whether the given model is a valid learner name in SKLL.
    Note that the `LinearRegression` model is also available in
    SKLL but we always want to use the built-in model with that name.

    Parameters
    ----------
    model_name : str
        The name of the model to check

    Returns
    -------
    valid: bool
        `True` if the given model name is a valid SKLL learner,
        `False` otherwise
    """
    return hasattr(_skll_module, model_name) and model_name != 'LinearRegression'


def is_built_in_model(model_name):
    """
    Check whether the given model is a valid built-in model.

    Parameters
    ----------
    model_name : str
        The name of the model to check

    Returns
    -------
    valid: bool
        `True` if the given model name is a valid built-in model,
        `False` otherwise
    """
    return model_name in BUILTIN_MODELS


def int_to_float(value):
    """
    Convert integer to float, if possible.

    Parameters
    ----------
    value
        Name of the experiment file we want to locate.

    Returns
    -------
    value
        Value converted to float, if possible
    """
    return float(value) if type(value) == int else value


def convert_to_float(value):
    """
    Convert value to float, if possible.

    Parameters
    ----------
    value
        Name of the experiment file we want to locate.

    Returns
    -------
    value
        Value converted to float, if possible
    """
    return int_to_float(string_to_number(value))


def parse_json_with_comments(filename):
    """
    Parse a JSON file after removing any comments.
    Comments can use either ``//`` for single-line
    comments or or ``/* ... */`` for multi-line comments.

    Parameters
    ----------
    filename : str
        Path to the input JSON file.

    Returns
    -------
    obj : dict
        JSON object representing the input file.

    Note
    ----
    This code was adapted from:
    https://web.archive.org/web/20150520154859/http://www.lifl.fr/~riquetd/parse-a-json-file-with-comments.html
    """

    # Regular expression to identify comments
    comment_re = re.compile(r'(^)?[^\S\n]*/(?:\*(.*?)\*/[^\S\n]*|/[^\n]*)($)?',
                            re.DOTALL | re.MULTILINE)

    with open(filename) as file_buff:
        content = ''.join(file_buff.readlines())

        # Looking for comments
        match = comment_re.search(content)
        while match:

            # single line comment
            content = content[:match.start()] + content[match.end():]
            match = comment_re.search(content)

        # Return JSON object
        config = json.loads(content)
        return config


def compute_expected_scores_from_model(model, featureset, min_score, max_score):
    """
    Compute expected scores using probability distributions over the labels
    from the given SKLL model.

    Parameters
    ----------
    model : skll.Learner
        The SKLL Learner object to use for computing the expected scores.
    featureset : skll.data.FeatureSet
        The SKLL FeatureSet object for which predictions are to be made.
    min_score : int
        Minimum score level to be used for computing expected scores.
    max_score : int
        Maximum score level to be used for computing expected scores.

    Returns
    -------
    expected_scores: np.array
        A numpy array containing the expected scores.

    Raises
    ------
    ValueError
        If the given model cannot predict probability distributions and
        or if the score range specified by `min_score` and `max_score`
        does not match what the model predicts in its probability
        distribution.
    """
    if hasattr(model.model, "predict_proba"):
        # Tell the model we want probabiltiies as output. This is likely already set
        # to True but it might not be, e.g., when using rsmpredict.
        model.probability = True
        probability_distributions = model.predict(featureset)
        # check to make sure that the number of labels in the probability
        # distributions matches the number of score points we have
        num_score_points_specified = max_score - min_score + 1
        num_score_points_in_learner = probability_distributions.shape[1]
        if num_score_points_specified != num_score_points_in_learner:
            raise ValueError('The specified number of score points ({}) '
                             'does not match that from the the learner '
                             '({}).'.format(num_score_points_specified,
                                            num_score_points_in_learner))
        expected_scores = probability_distributions.dot(range(min_score, max_score + 1))
    else:
        if model.model_type.__name__ == 'SVC':
            raise ValueError("Expected scores cannot be computed since the SVC model was "
                             "not originally trained to predict probabilities.")
        else:
            raise ValueError("Expected scores cannot be computed since {} is not a "
                             "probabilistic classifier.".format(model.model_type.__name__))

    return expected_scores


def covariance_to_correlation(m):
    """
    This is a port of the R `cov2cor` function.

    Parameters
    ----------
    m : numpy array
        The covariance matrix.

    Returns
    -------
    retval : numpy array
        The cross-correlation matrix.

    Raises
    ------
    ValueError
        If the input matrix is not square.
    """

    # make sure the matrix is square
    numrows, numcols = m.shape
    if not numrows == numcols:
        raise ValueError('Input matrix must be square')

    Is = np.sqrt(1 / np.diag(m))
    retval = Is * m * np.repeat(Is, numrows).reshape(numrows, numrows)
    np.fill_diagonal(retval, 1.0)
    return retval


def partial_correlations(df):
    """
    This is a python port of the `pcor` function implemented in
    the `ppcor` R package, which computes partial correlations
    of each pair of variables in the given data frame `df`,
    excluding all other variables.

    Parameters
    ----------
    df : pd.DataFrame
        Data frame containing the feature values.

    Returns
    -------
    df_pcor : pd.DataFrame
        Data frame containing the partial correlations of of each
        pair of variables in the given data frame `df`,
        excluding all other variables.
    """
    numrows, numcols = df.shape
    df_cov = df.cov()
    columns = df_cov.columns

    # return a matrix of nans if the number of columns is
    # greater than the number of rows. When the ncol == nrows
    # we get the degenerate matrix with 1 only. It is not meaningful
    # to compute partial correlations when ncol > nrows.

    # create empty array for when we cannot compute the
    # matrix inversion
    empty_array = np.empty((len(columns), len(columns)))
    empty_array[:] = np.nan
    if numcols > numrows:
        icvx = empty_array
    else:
        # if the determinant is less than the lowest representable
        # 32 bit integer, then we use the pseudo-inverse;
        # otherwise, use the inverse; if a linear algebra error
        # occurs, then we just set the matrix to empty
        try:
            assert np.linalg.det(df_cov) > np.finfo(np.float32).eps
            icvx = np.linalg.inv(df_cov)
        except AssertionError:
            icvx = np.linalg.pinv(df_cov)
<<<<<<< HEAD
            warnings.warn('The inverse of the variance-covariance matrix '
                          'when computing partial correlations '
=======
            warnings.warn('When computing partial correlations '
                          'the inverse of the variance-covariance matrix '
>>>>>>> 959d5f62
                          'was calculated using the Moore-Penrose generalized '
                          'matrix inversion, due to its determinant being at '
                          'or very close to zero.')
        except np.linalg.LinAlgError:
            icvx = empty_array

    pcor = -1 * covariance_to_correlation(icvx)
    np.fill_diagonal(pcor, 1.0)
    df_pcor = pd.DataFrame(pcor, columns=columns, index=columns)
    return df_pcor


def agreement(score1, score2, tolerance=0):
    """
    This function computes the agreement between
    two raters, taking into account the provided
    tolerance.

    Parameters
    ----------
    score1 : list of int
        List of rater 1 scores
    score2 : list of int
        List of rater 2 scores
    tolerance : int, optional
        Difference in scores that is acceptable.
        Defaults to 0.

    Returns
    -------
    agreement_value : float
        The percentage agreement between the two scores.
    """

    # make sure the two sets of scores
    # are for the same number of items
    assert len(score1) == len(score2)

    num_agreements = sum([int(abs(s1 - s2) <= tolerance)
                          for s1, s2 in zip(score1, score2)])

    agreement_value = (float(num_agreements) / len(score1)) * 100
    return agreement_value


def standardized_mean_difference(y_true_observed,
                                 y_pred,
                                 population_y_true_observed_sd=None,
                                 population_y_pred_sd=None,
                                 method='unpooled',
                                 ddof=1):
    """
    This function computes the standardized mean
    difference between a system score and human score.
    The numerator is calculated as mean(y_pred) - mean(y_true_observed)
    for all of the available methods.

    Parameters
    ----------
    y_true_observed : array-like
        The observed scores for the group or subgroup.
    y_pred : array-like
        The predicted score for the group or subgroup.
    population_y_true_observed_sd : float or None, optional
        The population true score standard deviation.
        When the SMD is being calculated for a subgroup,
        this should be the standard deviation for the whole
        population.
        Defaults to None.
    population_y_pred_sd : float or None, optional
        The predicted score standard deviation.
        When the SMD is being calculated for a subgroup,
        this should be the standard deviation for the whole
        population.
        Defaults to None.
    method : {'williamson', 'johnson', 'pooled', 'unpooled'}, optional
        The SMD method to use.
        - `williamson`: Denominator is the pooled population standard deviation of `y_true_observed` and `y_pred`.
        - `johnson`: Denominator is the population standard deviation of `y_true_observed`.
        - `pooled`: Denominator is the pooled standard deviation of `y_true_observed` and `y_pred for this group.
        - `unpooled`: Denominator is the standard deviation of `y_true_observed` for this group.

        Defaults to 'unpooled'.
    ddof : int, optional
        Means Delta Degrees of Freedom. The divisor used in
        calculations is N - ddof, where N represents the
        number of elements. By default ddof is zero.
        Defaults to 1.

    Returns
    -------
    smd : float
        The SMD for the given group or subgroup.

    Raises
    ------
    ValueError
        If method='williamson' and either population_y_true_observed_sd or
        population_y_pred_sd is None.
    ValueError
        If method is not in {'unpooled', 'pooled', 'williamson', 'johnson'}.

    Notes
    -----
    The 'williamson' implementation was recommended by Williamson, et al. (2012).
    The metric is only applicable when both sets of scores are on the same
    scale.
    """
    numerator = np.mean(y_pred) - np.mean(y_true_observed)

    method = method.lower()
    if method == 'unpooled':
        denominator = np.std(y_true_observed, ddof=ddof)
    elif method == 'pooled':
        denominator = np.sqrt((np.std(y_true_observed, ddof=ddof)**2 +
                               np.std(y_pred, ddof=ddof)**2) / 2)
    elif method == 'johnson':
        if population_y_true_observed_sd is None:
            raise ValueError("If `method='johnson'`, then `population_y_true_observed_sd` "
                             "must be provided.")
        denominator = population_y_true_observed_sd
    elif method == 'williamson':
        if population_y_true_observed_sd is None or population_y_pred_sd is None:
            raise ValueError("If `method='williamson'`, both `population_y_true_observed_sd` "
                             "and `population_y_pred_sd` must be provided.")
        denominator = np.sqrt((population_y_true_observed_sd**2 +
                               population_y_pred_sd**2) / 2)
    else:
        possible_methods = {"'unpooled'", "'pooled'", "'johnson'", "'williamson'"}
        raise ValueError("The available methods are {{{}}}; you selected {}."
                         "".format(', '.join(possible_methods), method))

    # if the denominator is zero, then return NaN as the SMD
    smd = np.nan if denominator == 0 else numerator / denominator
    return smd


def difference_of_standardized_means(y_true_observed,
                                     y_pred,
                                     population_y_true_observed_mn=None,
                                     population_y_pred_mn=None,
                                     population_y_true_observed_sd=None,
                                     population_y_pred_sd=None,
                                     ddof=1):
    """
    Calculate the difference of standardized means. This is done by standardizing
    both observed and predicted scores to z-scores using mean and standard deviation
    for the whole population and then calculating differences between standardized
    means for each subgroup.

    Parameters
    ----------
    y_true_observed : array-like
        The observed scores for the group or subgroup.
    y_pred : array-like
        The predicted score for the group or subgroup.
        The predicted scores.
    population_y_true_observed_mn : float or None, optional
        The population true score mean.
        When the DSM is being calculated for a subgroup,
        this should be the mean for the whole
        population.
        Defaults to None.
    population_y_pred_mn : float or None, optional
        The predicted score mean.
        When the DSM is being calculated for a subgroup,
        this should be the mean for the whole
        population.
        Defaults to None.
    population_y_true_observed_sd : float or None, optional
        The population true score standard deviation.
        When the DSM is being calculated for a subgroup,
        this should be the standard deviation for the whole
        population.
        Defaults to None.
    population_y_pred_sd : float or None, optional
        The predicted score standard deviation.
        When the DSM is being calculated for a subgroup,
        this should be the standard deviation for the whole
        population.
        Defaults to None.
    ddof : int, optional
        Means Delta Degrees of Freedom. The divisor used in
        calculations is N - ddof, where N represents the
        number of elements. By default ddof is zero.
        Defaults to 1.

    Returns
    -------
    difference_of_std_means : array-like
        The difference of standardized means

    Raises
    ------
    ValueError
        If only one of `population_y_true_observed_mn` and `population_y_true_observed_sd` is
        not None.
    ValueError
        If only one of `population_y_pred_mn` and `population_y_pred_sd` is
        not None.
    """
    assert len(y_true_observed) == len(y_pred)

    # all of this is just to make sure users aren't passing the population
    # standard deviation and not population mean for either true or predicted
    y_true_observed_population_params = [population_y_true_observed_mn,
                                         population_y_true_observed_sd]
    y_pred_population_params = [population_y_pred_mn,
                                population_y_pred_sd]

    if any(y_true_observed_population_params) and not all(y_true_observed_population_params):
        raise ValueError('You must pass both `population_y_true_observed_mn` and '
                         '`population_y_true_observed_sd` or neither.')

    if any(y_pred_population_params) and not all(y_pred_population_params):
        raise ValueError('You must pass both `population_y_pred_mn` and '
                         '`population_y_pred_sd` or neither.')

    warning_msg = ('You did not pass population mean and std. for `{}`; '
                   'thus, the calculated z-scores will be zero.')

    # if the population means and standard deviations were not provided, calculate from the data
    if not population_y_true_observed_mn or not population_y_true_observed_sd:

        warnings.warn(warning_msg.format('y_true_observed'))
        (population_y_true_observed_sd,
         population_y_true_observed_mn) = (np.std(y_true_observed, ddof=ddof),
                                           np.mean(y_true_observed))

    if not population_y_pred_mn or not population_y_pred_sd:

        warnings.warn(warning_msg.format('y_pred'))
        (population_y_pred_sd,
         population_y_pred_mn) = (np.std(y_pred, ddof=ddof),
                                  np.mean(y_pred))

    # calculate the z-scores for observed and predicted
    y_true_observed_subgroup_z = ((y_true_observed - population_y_true_observed_mn) /
                                  population_y_true_observed_sd)
    y_pred_subgroup_z = ((y_pred - population_y_pred_mn) /
                         population_y_pred_sd)

    # calculate the DSM, given the z-scores for observed and predicted
    difference_of_std_means = np.mean(y_pred_subgroup_z - y_true_observed_subgroup_z)

    return difference_of_std_means


def quadratic_weighted_kappa(y_true_observed, y_pred, ddof=0):
    """
    Calculate Quadratic-weighted Kappa that works
    for both discrete and continuous values.

    The formula to compute quadratic-weighted kappa
    for continuous values was developed at ETS by
    Shelby Haberman. See `Haberman (2019) <https://onlinelibrary.wiley.com/doi/abs/10.1002/ets2.12258>`_. for the full
    derivation. The discrete case is simply treated as
    a special case of the continuous one.

    The formula is as follows:

    :math:`QWK=\\displaystyle\\frac{2*Cov(M,H)}{Var(H)+Var(M)+(\\bar{M}-\\bar{H})^2}`, where

        - :math:`Cov` - covariance with normalization by :math:`N` (the total number of observations given)
        - :math:`H` - the human score
        - :math:`M` - the system score
        - :math:`\\bar{H}` - mean of :math:`H`
        - :math:`\\bar{M}` - the mean of :math:`M`
        - :math:`Var(X)` - variance of X


    Parameters
    ----------
    y_true_observed : array-like
        The observed scores.
    y_pred : array-like
        The predicted scores.
    ddof : int, optional
        Means Delta Degrees of Freedom. The divisor used in
        calculations is N - ddof, where N represents the
        number of elements. When ddof is set to zero, the results
        for discrete case match those from the standard implementations.
        Defaults to 0.

    Returns
    -------
    kappa : float
        The quadratic weighted kappa

    Raises
    ------
    AssertionError
        If the number of elements in ``y_true_observed`` is not equal
        to the number of elements in ``y_pred``.
    """

    assert len(y_true_observed) == len(y_pred)
    y_true_observed_var, y_true_observed_avg = (np.var(y_true_observed, ddof=ddof),
                                                np.mean(y_true_observed))
    y_pred_var, y_pred_avg = (np.var(y_pred, ddof=ddof),
                              np.mean(y_pred))

    numerator = 2 * np.cov(y_true_observed, y_pred, ddof=ddof)[0][1]
    denominator = y_true_observed_var + y_pred_var + (y_true_observed_avg - y_pred_avg)**2
    kappa = numerator / denominator
    return kappa


def float_format_func(num, prec=3):
    """
    Format the given floating point number to the specified precision
    and return as a string.

    Parameters:
    ----------
    num : float
        The floating point number to format.
    prec: int, optional
        The number of decimal places to use when displaying the number.
        Defaults to 3.

    Returns:
    -------
    ans: str
        The formatted string representing the given number.
    """

    formatter_string = Template('{:.${prec}f}').substitute(prec=prec)
    ans = formatter_string.format(num)
    return ans


def int_or_float_format_func(num, prec=3):
    """
    Identify whether the number is float or integer. When displaying
    integers, use no decimal. For a float, round to the specified
    number of decimal places. Return as a string.

    Parameters:
    -----------
    num : float or int
        The number to format and display.
    prec : int, optional
        The number of decimal places to display if x is a float.
        Defaults to 3.

    Returns:
    -------
    ans : str
        The formatted string representing the given number.
    """

    if float.is_integer(num):
        ans = '{}'.format(int(num))
    else:
        ans = float_format_func(num, prec=prec)
    return ans


def custom_highlighter(num,
                       low=0,
                       high=1,
                       prec=3,
                       absolute=False,
                       span_class='bold'):
    """
    Return the supplied float as an HTML <span> element with the specified
    class if its value is below ``low`` or above ``high``. If its value does
    not meet those constraints, then return as a plain string with the
    specified number of decimal places.

    Parameters:
    -----------
    num : float
        The floating point number to format.
    low : float
        The number will be displayed as an HTML span it is below this value.
        Defaults to 0.
    high : float
        The number will be displayed as an HTML span it is above this value.
        Defaults to 1.
    prec : int
        The number of decimal places to display for x. Defaults to 3.
    absolute: bool
        If True, use the absolute value of x for comparison.
        Defaults to False.
    span_class: str
        One of ``bold`` or ``color``. These are the two classes
        available for the HTML span tag.

    Returns:
    --------
    ans : str
        The formatted (plain or HTML) string representing the given number.
    """
    abs_num = abs(num) if absolute else num
    val = float_format_func(num, prec=prec)
    ans = ('<span class="highlight_{}">{}</span>'.format(span_class, val)
           if abs_num < low or abs_num > high else val)
    return ans


def bold_highlighter(num, low=0, high=1, prec=3, absolute=False):
    """
    Instantiating ``custom_highlighter()`` with the ``bold`` class as
    the default.

    Parameters:
    -----------
    num : float
        The floating point number to format.
    low : float
        The number will be displayed as an HTML span it is below this value.
        Defaults to 0.
    high : float
        The number will be displayed as an HTML span it is above this value.
        Defaults to 1.
    prec : int
        The number of decimal places to display for x.
        Defaults to 3.
    absolute: bool
        If True, use the absolute value of x for comparison.
        Defaults to False.

    Returns:
    --------
    ans : str
        The formatted highlighter with bold class as default.
    """
    ans = custom_highlighter(num, low, high, prec, absolute, 'bold')
    return ans


def color_highlighter(num, low=0, high=1, prec=3, absolute=False):
    """
    Instantiating ``custom_highlighter()`` with the ``color`` class as
    the default.

    Parameters:
    -----------
    num : float
        The floating point number to format.
    low : float
        The number will be displayed as an HTML span it is below this value.
        Defaults to 0.
    high : float
        The number will be displayed as an HTML span it is above this value.
        Defaults to 1.
    prec : int
        The number of decimal places to display for x.
        Defaults to 3.
    absolute: bool
        If True, use the absolute value of x for comparison.
        Defaults to False.

    Returns:
    --------
    ans : str
        The formatted highlighter with color class as default.
    """
    ans = custom_highlighter(num, low, high, prec, absolute, 'color')
    return ans


def compute_subgroup_plot_params(group_names,
                                 num_plots):
    """
    Computing subgroup plot and figure parameters based on number of
    subgroups and number of plots to be generated.

    Parameters
    ----------
    group_names : list
        A list of subgroup names for plots.
    num_plots : int
        The number of plots to compute.

    Returns
    -------
    figure_width : int
        The width of the figure.
    figure_height : int
        The height of the figure.
    num_rows : int
        The number of rows for the plots.
    num_columns : int
        The number of columns for the plots.
    wrapped_group_names : list of str
        A list of group names for plots.
    """
    wrapped_group_names = ['\n'.join(wrap(str(gn), 20)) for gn in group_names]
    plot_height = 4 if wrapped_group_names == group_names else 6
    num_groups = len(group_names)
    if num_groups <= 6:
        num_columns = 2
        num_rows = ceil(num_plots / num_columns)
        figure_width = num_columns * num_groups
        figure_height = plot_height * num_rows
    else:
        num_columns = 1
        num_rows = num_plots
        figure_width = 10
        figure_height = plot_height * num_plots

    return (figure_width, figure_height, num_rows, num_columns, wrapped_group_names)


def has_files_with_extension(directory, ext):
    """
    Check if the directory has any files with the given extension.

    Parameters
    ----------
    directory : str
        The path to the directory where output is located.
    ext : str
        The the given extension.

    Returns
    -------
    bool
        True if directory contains files with given extension,
        else False.
    """
    files_with_extension = glob(join(directory, '*.{}'.format(ext)))
    return len(files_with_extension) > 0


def get_output_directory_extension(directory, experiment_id):
    """
    Check the output directory to determine what file extensions
    exist. If more than one extension (in the possible list of
    extensions) exists, then raise a ValueError. Otherwise,
    return the one file extension. If no extensions can be found, then
    `csv` will be returned by default.

    Possible extensions include: `csv`, `tsv`, `xlsx`. Files in the
    directory with none of these extensions will be ignored.

    Parameters
    ----------
    directory : str
        The path to the directory where output is located.
    experiment_id : str
        The ID of the experiment.

    Returns
    -------
    extension : {'csv', 'tsv', 'xlsx'}
        The extension that output files in this directory
        end with.

    Raises
    ------
    ValueError
        If any files in the directory have different extensions,
        and are in the list of possible output extensions.
    """
    extension = 'csv'
    extensions_identified = {ext for ext in POSSIBLE_EXTENSIONS
                             if has_files_with_extension(directory, ext)}

    if len(extensions_identified) > 1:
        raise ValueError('Some of the files in the experiment output directory (`{}`) '
                         'for `{}` have different extensions. All files in this directory '
                         'must have the same extension. The following extensions were '
                         'identified : {}'.format(directory,
                                                  experiment_id,
                                                  ', '.join(extensions_identified)))

    elif len(extensions_identified) == 1:
        extension = list(extensions_identified)[0]

    return extension


def get_thumbnail_as_html(path_to_image, image_id, path_to_thumbnail=None):
    """
    Given an path to an image file, generate the HTML for
    a click-able thumbnail version of the image.
    On click, this HTML will open the full-sized version
    of the image in a new window.

    Parameters
    ----------
    path_to_image : str
        The absolute or relative path to the image.
        If an absolute path is provided, it will be
        converted to a relative path.
    image_id : int
        The id of the <img> tag in the HTML. This must
        be unique for each <img> tag.
    path_to_thumbnail : str or None, optional
        If you would like to use a different thumbnail
        image, specify the path to this thumbnail.
        Defaults to None.

    Returns
    -------
    image : str
        The HTML string generated for the image.

    Raises
    ------
    FileNotFoundError
        If the image file cannot be located.
    """
    error_message = 'The file `{}` could not be located.'
    if not exists(path_to_image):
        raise FileNotFoundError(error_message.format(path_to_image))

    # check if the path is relative or absolute
    if isabs(path_to_image):
        rel_image_path = relpath(path_to_image)
    else:
        rel_image_path = path_to_image

    # if `path_to_thumbnail` is None, use `path_to_image`;
    # otherwise, get the relative path to the thumbnail
    if path_to_thumbnail is None:
        rel_thumbnail_path = rel_image_path
    else:
        if not exists(path_to_thumbnail):
            raise FileNotFoundError(error_message.format(path_to_thumbnail))
        rel_thumbnail_path = relpath(path_to_thumbnail)

    # specify the thumbnail style
    style = """
    <style>
    img {
        border: 1px solid #ddd;
        border-radius: 4px;
        padding: 5px;
        width: 150px;
        cursor: pointer;
    }
    </style>
    """

    # on click, open larger image in new window
    script = """
    <script>
    function getPicture(picpath) {{
        window.open(picpath, 'Image', resizable=1);
    }};
    </script>""".format(image_id)

    # generate image tags
    image = ("""<img id='{}' src='{}' onclick='getPicture("{}")' """
             """title="Click to enlarge">"""
             """</img>""").format(image_id,
                                  rel_image_path,
                                  rel_thumbnail_path)

    # create the image HTML
    image += style
    image += script
    return image


def show_thumbnail(path_to_image, image_id, path_to_thumbnail=None):
    """
    Given an path to an image file, display
    a click-able thumbnail version of the image.
    On click, open the full-sized version of the
    image in a new window.

    Parameters
    ----------
    path_to_image : str
        The absolute or relative path to the image.
        If an absolute path is provided, it will be
        converted to a relative path.
    image_id : int
        The id of the <img> tag in the HTML. This must
        be unique for each <img> tag.
    path_to_thumbnail : str or None, optional
        If you would like to use a different thumbnail
        image, specify the path to the thumbnail.
        Defaults to None.

    Displays
    --------
    display : IPython.core.display.HTML
        The HTML display of the thumbnail image.
    """
    display(HTML(get_thumbnail_as_html(path_to_image,
                                       image_id,
                                       path_to_thumbnail)))


def get_files_as_html(output_dir, experiment_id, file_format, replace_dict={}):
    """
    Generate HTML list items for each file name,
    given output directory. Optionally pass a
    replacement dictionary to use more descriptive
    titles for the file names.

    Parameters
    ----------
    output_dir : str
        The output directory.
    experiment_id : str
        The experiment ID.
    file_format : str
        The format of the output files.
    replace_dict : dict, optional
        A dictionary which makes file names to descriptions.
        Defaults to empty dictionary.

    Returns
    ------
    html_string : str
        HTML string with file descriptions and links.
    """
    output_dir = Path(output_dir)
    parent_dir = output_dir.parent
    files = output_dir.glob('*.{}'.format(file_format))
    html_string = ''
    for file in sorted(files):
        relative_file = ".." / file.relative_to(parent_dir)
        relative_name = relative_file.stem.replace('{}_'.format(experiment_id), '')

        # check if relative name is in the replacement dictionary and,
        # if it is, use the more descriptive name in the replacement
        # dictionary. Otherwise, normalize the file name and use that
        # as the description instead.
        if relative_name in replace_dict:
            descriptive_name = replace_dict[relative_name]
        else:
            descriptive_name_components = relative_name.split('_')
            descriptive_name = ' '.join(descriptive_name_components).title()

        html_string += HTML_STRING.format(descriptive_name,
                                          relative_file,
                                          file_format)

    return """<ul><html>""" + html_string + """</ul></html>"""


def show_files(output_dir, experiment_id, file_format, replace_dict={}):
    """
    Show files for a given output directory.

    Parameters
    ----------
    output_dir : str
        The output directory.
    experiment_id : str
        The experiment ID.
    file_format : str
        The format of the output files.
    replace_dict : dict, optional
        A dictionary which makes file names to descriptions.
        Defaults to empty dictionary.

    Displays
    --------
    display : IPython.core.display.HTML
        The HTML file descriptions and links.
    """
    html_string = get_files_as_html(output_dir,
                                    experiment_id,
                                    file_format,
                                    replace_dict)
    display(HTML(html_string))


class LogFormatter(logging.Formatter):
    """
    Custom logging formatter.

    Adapted from:
        http://stackoverflow.com/questions/1343227/
        can-pythons-logging-format-be-modified-depending-
        on-the-message-log-level
    """

    info_fmt = "%(msg)s"
    warn_fmt = "WARNING: %(msg)s"

    err_fmt = "ERROR: %(msg)s"
    dbg_fmt = "DEBUG: %(module)s: %(lineno)d: %(msg)s"

    def __init__(self, fmt="%(levelno)s: %(msg)s"):

        logging.Formatter.__init__(self, fmt)

    def format(self, record):
        """
        format the logger

        Parameters
        ----------
        record
            The record to format
        """

        # Save the original format configured by the user
        # when the logger formatter was instantiated
        format_orig = self._fmt

        # Replace the original format with one customized by logging level
        if record.levelno == logging.DEBUG:
            self._fmt = LogFormatter.dbg_fmt
            self._style = logging.PercentStyle(self._fmt)

        elif record.levelno == logging.WARNING:
            self._fmt = LogFormatter.warn_fmt
            self._style = logging.PercentStyle(self._fmt)

        elif record.levelno == logging.INFO:
            self._fmt = LogFormatter.info_fmt
            self._style = logging.PercentStyle(self._fmt)

        elif record.levelno == logging.ERROR:
            self._fmt = LogFormatter.err_fmt
            self._style = logging.PercentStyle(self._fmt)

        # Call the original formatter class to do the grunt work
        result = logging.Formatter.format(self, record)

        # Restore the original format configured by the user
        self._fmt = format_orig

        return result<|MERGE_RESOLUTION|>--- conflicted
+++ resolved
@@ -482,13 +482,8 @@
             icvx = np.linalg.inv(df_cov)
         except AssertionError:
             icvx = np.linalg.pinv(df_cov)
-<<<<<<< HEAD
-            warnings.warn('The inverse of the variance-covariance matrix '
-                          'when computing partial correlations '
-=======
             warnings.warn('When computing partial correlations '
                           'the inverse of the variance-covariance matrix '
->>>>>>> 959d5f62
                           'was calculated using the Moore-Penrose generalized '
                           'matrix inversion, due to its determinant being at '
                           'or very close to zero.')
