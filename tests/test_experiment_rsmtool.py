--- conflicted
+++ resolved
@@ -1891,7 +1891,6 @@
 
     yield check_generated_output, tsv_files, experiment_id, 'rsmtool', 'tsv'
     yield check_scaled_coefficients, source, experiment_id, 'tsv'
-<<<<<<< HEAD
     yield check_report, html_report
 
 
@@ -1954,22 +1953,4 @@
     yield check_generated_output, csv_files, experiment_id, 'rsmtool'
     yield check_scaled_coefficients, source, experiment_id
     yield check_subgroup_outputs, output_dir, experiment_id, ['L1']
-    yield check_report, html_report
-
-
-def test_run_experiment_lr_compare_with_thumbnail():
-
-    # basic rsmcompare experiment comparing a LinearRegression
-    # experiment to itself, with thumbnail conversion
-    source = 'lr-self-compare-with-thumbnails'
-    config_file = join(test_dir,
-                       'data',
-                       'experiments',
-                       source,
-                       'rsmcompare.json')
-    do_run_comparison(source, config_file)
-
-    html_report = join('test_outputs', source, 'lr_subgroups_vs_lr_subgroups_report.html')
-=======
->>>>>>> 57b076e8
     yield check_report, html_report