--- conflicted
+++ resolved
@@ -88,9 +88,10 @@
     # There should be NaNs for correlation.
     # Note that for a dataset with a single response
     # kappas will be 0 or 1
-<<<<<<< HEAD
-    evals = metrics_helper(same_human_scores, system_scores)
-    assert_equal(evals.isnull().values.sum(), 1)
+    with warnings.catch_warnings():
+        warnings.filterwarnings('ignore', category=RuntimeWarning)
+        evals = metrics_helper(same_human_scores, system_scores)
+        assert_equal(evals.isnull().values.sum(), 1)
 
 
 def test_compute_pca_less_components_than_features():
@@ -100,10 +101,3 @@
         df[i] = df['a']*i
     (components, variance) = compute_pca(df, df.columns)
 
-
-=======
-    with warnings.catch_warnings():
-        warnings.filterwarnings('ignore', category=RuntimeWarning)
-        evals = metrics_helper(same_human_scores, system_scores)
-        assert_equal(evals.isnull().values.sum(), 1)
->>>>>>> 5983491c
