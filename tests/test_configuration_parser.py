--- conflicted
+++ resolved
@@ -368,7 +368,6 @@
 
 class TestConfiguration:
 
-<<<<<<< HEAD
     def check_logging_output(self, expected, function, *args, **kwargs):
 
         # check if the `expected` text is in the actual logging output
@@ -395,7 +394,7 @@
             # remove the stream handler, even if we have no errors
             root_logger.handlers = []
         return result
-=======
+
     def test_pop_value(self):
         dictionary = {"experiment_id": '001', 'trim_min': 1, 'trim_max': 6}
         config = Configuration(dictionary)
@@ -433,7 +432,6 @@
             if key == "object":
                 assert_equal(id(config[key]), id(config_copy[key]))
             assert_equal(config[key], config_copy[key])
->>>>>>> 563c573b
 
     def test_check_flag_column(self):
         input_dict = {"advisory flag": ['0']}
