--- conflicted
+++ resolved
@@ -284,11 +284,7 @@
     eq_(smd, expected)
 
 
-<<<<<<< HEAD
-def test_standardized_mean_difference_zero_denominator_jonson():
-=======
 def test_standardized_mean_difference_zero_denominator_johnson():
->>>>>>> 959d5f62
 
     # test SMD with zero denominator
     # we pass 0 as standard deviation of population
@@ -414,21 +410,12 @@
     expected = -1.7446361815538174e-16
     y_true, y_pred = (np.array([98, 18, 47, 64, 32, 11, 100]),
                       np.array([94, 42, 54, 12, 92, 10, 77]))
-<<<<<<< HEAD
-    with warnings.catch_warnings(record=True) as w:
-        diff_std_means = difference_of_standardized_means(y_true, y_pred)
-    eq_(diff_std_means, expected)
-    eq_(len(w), 2)
-    assert issubclass(w[0].category, UserWarning)
-    assert issubclass(w[1].category, UserWarning)
-=======
     with warnings.catch_warnings(record=True) as warning_list:
         diff_std_means = difference_of_standardized_means(y_true, y_pred)
     eq_(diff_std_means, expected)
     eq_(len(warning_list), 2)
     assert issubclass(warning_list[0].category, UserWarning)
     assert issubclass(warning_list[1].category, UserWarning)
->>>>>>> 959d5f62
 
 
 def test_quadratic_weighted_kappa():
@@ -469,29 +456,17 @@
     # of singularity
     expected = pd.DataFrame({0: [1.0, -1.0], 1: [-1.0, 1.0]})
     df_singular = pd.DataFrame(np.tile(np.random.randn(100), (2, 1))).T
-<<<<<<< HEAD
-    with warnings.catch_warnings(record=True) as w:
-        assert_frame_equal(partial_correlations(df_singular), expected)
-    eq_(len(w), 1)
-    assert issubclass(w[-1].category, UserWarning)
-=======
     with warnings.catch_warnings(record=True) as warning_list:
         assert_frame_equal(partial_correlations(df_singular), expected)
     eq_(len(warning_list), 1)
     assert issubclass(warning_list[-1].category, UserWarning)
->>>>>>> 959d5f62
 
 
 def test_partial_correlations_pinv():
 
-<<<<<<< HEAD
-    msg = ('The inverse of the variance-covariance matrix when computing '
-           'partial correlations was calculated '
-=======
     msg = ('When computing partial correlations '
            'the inverse of the variance-covariance matrix '
            'was calculated '
->>>>>>> 959d5f62
            'using the Moore-Penrose generalized matrix inversion, due to '
            'its determinant being at or very close to zero.')
     df_small_det = pd.DataFrame({'X1': [1.3, 1.2, 1.5, 1.7, 1.8, 1.9, 2.0],
