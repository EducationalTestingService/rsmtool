--- conflicted
+++ resolved
@@ -75,19 +75,11 @@
         # this should compute marginal correlations and return a unity
         # matrix for partial correlations
         # it should also raise a UserWarning
-<<<<<<< HEAD
-        with warnings.catch_warnings(record=True) as w:
-            retval = Analyzer.correlation_helper(self.df_features[:4], 'sc1', 'group')
-        assert_equal(retval[0].isnull().values.sum(), 0)
-        assert_almost_equal(np.abs(retval[1].values).sum(), 0.9244288637889855)
-        assert issubclass(w[-1].category, UserWarning)
-=======
         with warnings.catch_warnings(record=True) as warning_list:
             retval = Analyzer.correlation_helper(self.df_features[:4], 'sc1', 'group')
         assert_equal(retval[0].isnull().values.sum(), 0)
         assert_almost_equal(np.abs(retval[1].values).sum(), 0.9244288637889855)
         assert issubclass(warning_list[-1].category, UserWarning)
->>>>>>> 959d5f62
 
 
 
@@ -126,21 +118,12 @@
         # this test should raise UserWarning because the determinant is very close to
         # zero. It also raises Runtime warning because
         # variance of human scores is 0.
-<<<<<<< HEAD
-        with warnings.catch_warnings(record=True) as w:
-=======
         with warnings.catch_warnings(record=True) as warning_list:
->>>>>>> 959d5f62
             warnings.filterwarnings('ignore', category=RuntimeWarning)
             retval = Analyzer.correlation_helper(self.df_features_same_score, 'sc1', 'group')
             assert_equal(retval[0].isnull().values.sum(), 3)
             assert_equal(retval[1].isnull().values.sum(), 3)
-<<<<<<< HEAD
-            print([w2.message for w2 in w])
-            assert issubclass(w[-1].category, UserWarning)
-=======
             assert issubclass(warning_list[-1].category, UserWarning)
->>>>>>> 959d5f62
 
 
     def test_that_metrics_helper_works_for_data_with_one_row(self):
